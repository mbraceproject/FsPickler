// --------------------------------------------------------------------------------------
// FAKE build script 
// --------------------------------------------------------------------------------------

#I "packages/build/FAKE/tools"
#r "packages/build/FAKE/tools/FakeLib.dll"

open System
open System.IO

open Fake 
open Fake.Git
open Fake.ReleaseNotesHelper
open Fake.AssemblyInfoFile

// --------------------------------------------------------------------------------------
// Information about the project to be used at NuGet and in AssemblyInfo files
// --------------------------------------------------------------------------------------

let project = "FsPickler"

let gitOwner = "mbraceproject"
let gitHome = "https://github.com/" + gitOwner
let gitName = "FsPickler"
let gitRaw = environVarOrDefault "gitRaw" "https://raw.github.com/" + gitOwner


let testAssemblies = ["bin/FsPickler.Tests.dll" ; "bin/NoEmit/FsPickler.Tests.dll"]

//
//// --------------------------------------------------------------------------------------
//// The rest of the code is standard F# build script 
//// --------------------------------------------------------------------------------------

//// Read release notes & version info from RELEASE_NOTES.md
Environment.CurrentDirectory <- __SOURCE_DIRECTORY__
let release = parseReleaseNotes (IO.File.ReadAllLines "RELEASE_NOTES.md")
let nugetVersion = release.NugetVersion

Target "BuildVersion" (fun _ ->
    Shell.Exec("appveyor", sprintf "UpdateBuild -Version \"%s\"" nugetVersion) |> ignore
)

// Generate assembly info files with the right version & up-to-date information
Target "AssemblyInfo" (fun _ ->
    let attrs =
        [ 
            Attribute.Product project
            Attribute.Copyright "\169 Eirik Tsarpalis."
            Attribute.Version release.AssemblyVersion
            Attribute.FileVersion release.AssemblyVersion
        ] 

    CreateFSharpAssemblyInfo "src/FsPickler/AssemblyInfo.fs" attrs
    CreateFSharpAssemblyInfo "src/FsPickler.Json/AssemblyInfo.fs" attrs
    CreateCSharpAssemblyInfo "src/FsPickler.CSharp/Properties/AssemblyInfo.cs" attrs
)


// --------------------------------------------------------------------------------------
// Clean build results & restore NuGet packages

Target "Clean" (fun _ ->
    CleanDirs <| !! "./**/bin/"
    CleanDir "./tools/output"
    CleanDir "./temp"
)

//
//// --------------------------------------------------------------------------------------
//// Build library & test project

let configuration = environVarOrDefault "Configuration" "Release"

let build configuration () =
    // Build the rest of the project
    { BaseDirectory = __SOURCE_DIRECTORY__
      Includes = [ project + ".sln" ]
      Excludes = [] } 
    |> MSBuild "" "Build" ["Configuration", configuration]
    |> Log "AppBuild-Output: "

Target "Build.Default" (build configuration)
Target "Build.NoEmit" (build "NoEmit")
<<<<<<< HEAD
Target "Build.Net35" (build "Release-NET35")
=======
>>>>>>> 4c3aabcb
Target "Build.Net40" (build "Release-NET40")

// --------------------------------------------------------------------------------------
// Run the unit tests using test runner & kill test runner when complete

Target "RunTests" (fun _ ->
    testAssemblies
    |> NUnit (fun p ->
        { p with
            Framework = "v4.0.30319"
            DisableShadowCopy = true
            TimeOut = TimeSpan.FromMinutes 60.
            OutputFile = "TestResults.xml" })
)

FinalTarget "CloseTestRunner" (fun _ ->  
    ProcessHelper.killProcess "nunit-agent.exe"
)
//
//// --------------------------------------------------------------------------------------
//// Build a NuGet package

Target "BundleNuGet" (fun _ ->    
    Paket.Pack (fun p -> 
        { p with 
            ToolPath = ".paket/paket.exe" 
            OutputPath = "bin/"
            Version = release.NugetVersion
            ReleaseNotes = toLines release.Notes })
)

Target "NuGetPush" (fun _ -> Paket.Push (fun p -> { p with WorkingDir = "bin/" }))


// Doc generation

Target "GenerateDocs" (fun _ ->
    executeFSIWithArgs "docs/tools" "generate.fsx" ["--define:RELEASE"] [] |> ignore
)

Target "ReleaseDocs" (fun _ ->
    let tempDocsDir = "temp/gh-pages"
    let outputDir = "docs/output"

    CleanDir tempDocsDir
    Repository.cloneSingleBranch "" (gitHome + "/" + gitName + ".git") "gh-pages" tempDocsDir
    
    fullclean tempDocsDir
    ensureDirectory outputDir
    CopyRecursive outputDir tempDocsDir true |> tracefn "%A"
    StageAll tempDocsDir
    Commit tempDocsDir (sprintf "Update generated documentation for version %s" release.NugetVersion)
    Branches.push tempDocsDir
)

// Github Releases

#load "paket-files/build/fsharp/FAKE/modules/Octokit/Octokit.fsx"
open Octokit

Target "ReleaseGitHub" (fun _ ->
    let remote =
        Git.CommandHelper.getGitResult "" "remote -v"
        |> Seq.filter (fun (s: string) -> s.EndsWith("(push)"))
        |> Seq.tryFind (fun (s: string) -> s.Contains(gitOwner + "/" + gitName))
        |> function None -> gitHome + "/" + gitName | Some (s: string) -> s.Split().[0]

    //StageAll ""
    Git.Commit.Commit "" (sprintf "Bump version to %s" release.NugetVersion)
    Branches.pushBranch "" remote (Information.getBranchName "")

    Branches.tag "" release.NugetVersion
    Branches.pushTag "" remote release.NugetVersion

    let client =
        match Environment.GetEnvironmentVariable "OctokitToken" with
        | null -> 
            let user =
                match getBuildParam "github-user" with
                | s when not (String.IsNullOrWhiteSpace s) -> s
                | _ -> getUserInput "Username: "
            let pw =
                match getBuildParam "github-pw" with
                | s when not (String.IsNullOrWhiteSpace s) -> s
                | _ -> getUserPassword "Password: "

            createClient user pw
        | token -> createClientWithToken token

    // release on github
    client
    |> createDraft gitOwner gitName release.NugetVersion (release.SemVer.PreRelease <> None) release.Notes
    |> releaseDraft
    |> Async.RunSynchronously
)

// --------------------------------------------------------------------------------------
// Run all targets by default. Invoke 'build <Target>' to override

Target "Prepare" DoNothing
Target "PrepareRelease" DoNothing
Target "Build" DoNothing
Target "Default" DoNothing
<<<<<<< HEAD
=======
Target "Bundle" DoNothing
>>>>>>> 4c3aabcb
Target "Release" DoNothing

"Clean"
  ==> "AssemblyInfo"
  ==> "Prepare"
  ==> "Build.Default"
  ==> "Build.NoEmit"
  ==> "Build"
  ==> "RunTests"
  ==> "Default"

"Default"
  ==> "Build.Net40"
<<<<<<< HEAD
  ==> "Build.Net35"
  ==> "PrepareRelease"
  ==> "GenerateDocs"
  ==> "BundleNuGet"
=======
  ==> "PrepareRelease"
  ==> "GenerateDocs"
  ==> "BundleNuGet"
  ==> "Bundle"

"Bundle"
>>>>>>> 4c3aabcb
  ==> "ReleaseDocs"
  ==> "NuGetPush"
  ==> "ReleaseGithub"
  ==> "Release"

RunTargetOrDefault "Default"<|MERGE_RESOLUTION|>--- conflicted
+++ resolved
@@ -82,10 +82,6 @@
 
 Target "Build.Default" (build configuration)
 Target "Build.NoEmit" (build "NoEmit")
-<<<<<<< HEAD
-Target "Build.Net35" (build "Release-NET35")
-=======
->>>>>>> 4c3aabcb
 Target "Build.Net40" (build "Release-NET40")
 
 // --------------------------------------------------------------------------------------
@@ -189,10 +185,7 @@
 Target "PrepareRelease" DoNothing
 Target "Build" DoNothing
 Target "Default" DoNothing
-<<<<<<< HEAD
-=======
 Target "Bundle" DoNothing
->>>>>>> 4c3aabcb
 Target "Release" DoNothing
 
 "Clean"
@@ -206,19 +199,12 @@
 
 "Default"
   ==> "Build.Net40"
-<<<<<<< HEAD
-  ==> "Build.Net35"
-  ==> "PrepareRelease"
-  ==> "GenerateDocs"
-  ==> "BundleNuGet"
-=======
   ==> "PrepareRelease"
   ==> "GenerateDocs"
   ==> "BundleNuGet"
   ==> "Bundle"
 
 "Bundle"
->>>>>>> 4c3aabcb
   ==> "ReleaseDocs"
   ==> "NuGetPush"
   ==> "ReleaseGithub"
