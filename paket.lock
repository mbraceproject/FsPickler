--- conflicted
+++ resolved
@@ -1,29 +1,15 @@
 REDIRECTS: ON
-<<<<<<< HEAD
-RESTRICTION: >= net35
-=======
 RESTRICTION: >= net40
->>>>>>> 4c3aabcb
 NUGET
   remote: https://www.nuget.org/api/v2
     FSharp.Core (3.1.2)
     Newtonsoft.Json (10.0.3)
-<<<<<<< HEAD
-    TaskParallelLibrary (1.0.2856) - restriction: == net35
-GITHUB
-  remote: eiriktsarpalis/TypeShape
-    src/TypeShape/TypeShape.fs (d0df02655564e1269389d1c37e0eb34740122e77)
-GROUP Build
-REDIRECTS: ON
-RESTRICTION: >= net35
-=======
 GITHUB
   remote: eiriktsarpalis/TypeShape
     src/TypeShape/TypeShape.fs (6d3ea1e79b41e7dd6cddd1b0fcde85db405ede54)
 GROUP Build
 REDIRECTS: ON
 RESTRICTION: >= net40
->>>>>>> 4c3aabcb
 NUGET
   remote: https://www.nuget.org/api/v2
     FAKE (4.63.2)
@@ -41,11 +27,7 @@
       Octokit (>= 0.20)
 GROUP Test
 REDIRECTS: ON
-<<<<<<< HEAD
-RESTRICTION: >= net35
-=======
 RESTRICTION: >= net40
->>>>>>> 4c3aabcb
 NUGET
   remote: https://www.nuget.org/api/v2
     FsCheck (2.10)
@@ -55,28 +37,6 @@
     FsUnit (1.4.1)
       FSharp.Core (>= 3.1.2.5)
       NUnit (2.6.4)
-<<<<<<< HEAD
-    Microsoft.NETCore.Platforms (2.0) - restriction: || (&& (>= net35) (< net45) (>= netstandard1.1) (< portable-net451+win81+wpa81)) (&& (>= net35) (< net45) (>= netstandard1.2) (< netstandard1.3)) (&& (>= net35) (< net45) (>= netstandard1.3) (< netstandard1.4)) (&& (>= net35) (< net45) (>= netstandard1.4) (< netstandard1.5)) (&& (>= net35) (< net45) (>= netstandard1.5)) (&& (>= net35) (>= uap10.0)) (&& (>= net35) (>= netstandard1.0) (< portable-net45+win8+wpa81)) (&& (>= net35) (< netstandard1.3) (>= wpa81)) (&& (>= net35) (>= netstandard1.6)) (&& (>= net45) (< portable-net451+win81+wpa81)) (&& (>= net451) (< netstandard1.3)) (&& (>= net46) (< netstandard1.4))
-    Microsoft.Win32.Primitives (4.3) - restriction: || (&& (>= net35) (< net45) (>= netstandard1.3) (< netstandard1.4)) (&& (>= net35) (< net45) (>= netstandard1.4) (< netstandard1.5)) (&& (>= net35) (< net45) (>= netstandard1.5)) (&& (>= net35) (>= uap10.0)) (&& (>= net35) (>= netstandard1.6)) (&& (>= net46) (< netstandard1.4))
-    NETStandard.Library (2.0) - restriction: && (>= net35) (< net461) (>= netstandard1.0)
-      Microsoft.NETCore.Platforms (>= 1.1) - restriction: || (&& (>= net35) (< net45) (>= netstandard1.1) (< portable-net451+win81+wpa81)) (&& (>= net35) (< net45) (>= netstandard1.2) (< netstandard1.3)) (&& (>= net35) (< net45) (>= netstandard1.3) (< netstandard1.4)) (&& (>= net35) (< net45) (>= netstandard1.4) (< netstandard1.5)) (&& (>= net35) (< net45) (>= netstandard1.5)) (&& (>= net35) (>= uap10.0)) (&& (>= net35) (>= netstandard1.0) (< portable-net45+win8+wpa81)) (&& (>= net35) (< netstandard1.0) (>= monoandroid)) (&& (>= net35) (< netstandard1.0) (>= portable-net45+win8+wpa81) (< portable-net451+win81+wpa81)) (&& (>= net35) (< netstandard1.0) (< portable-net45+win8+wpa81) (>= portable-net45+win8+wp8+wpa81)) (&& (>= net35) (< netstandard1.0) (>= portable-net451+win81+wpa81)) (&& (>= net35) (< netstandard1.3) (>= wpa81)) (&& (>= net35) (>= netstandard1.6)) (&& (>= net45) (< portable-net451+win81+wpa81)) (&& (>= net451) (< netstandard1.3)) (&& (>= net46) (< netstandard1.4)) (>= net461)
-      Microsoft.Win32.Primitives (>= 4.3) - restriction: || (&& (>= net35) (< net45) (>= netstandard1.3) (< netstandard1.4)) (&& (>= net35) (< net45) (>= netstandard1.4) (< netstandard1.5)) (&& (>= net35) (< net45) (>= netstandard1.5)) (&& (>= net35) (>= uap10.0)) (&& (>= net35) (>= netstandard1.6)) (&& (>= net46) (< netstandard1.4))
-      System.AppContext (>= 4.3) - restriction: || (&& (>= net35) (< net45) (>= netstandard1.3) (< netstandard1.4)) (&& (>= net35) (< net45) (>= netstandard1.4) (< netstandard1.5)) (&& (>= net35) (< net45) (>= netstandard1.5)) (&& (>= net35) (>= uap10.0)) (&& (>= net35) (>= netstandard1.6)) (&& (>= net46) (< netstandard1.4))
-      System.Console (>= 4.3) - restriction: || (&& (>= net35) (< net45) (>= netstandard1.3) (< netstandard1.4)) (&& (>= net35) (< net45) (>= netstandard1.4) (< netstandard1.5)) (&& (>= net35) (< net45) (>= netstandard1.5)) (&& (>= net35) (>= uap10.0)) (&& (>= net35) (>= netstandard1.6)) (&& (>= net46) (< netstandard1.4))
-      System.Globalization.Calendars (>= 4.3) - restriction: || (&& (>= net35) (< net45) (>= netstandard1.3) (< netstandard1.4)) (&& (>= net35) (< net45) (>= netstandard1.4) (< netstandard1.5)) (&& (>= net35) (< net45) (>= netstandard1.5)) (&& (>= net35) (>= uap10.0)) (&& (>= net35) (>= netstandard1.6)) (&& (>= net46) (< netstandard1.4))
-      System.IO.Compression (>= 4.3) - restriction: || (&& (>= net35) (< net45) (>= netstandard1.1) (< portable-net451+win81+wpa81)) (&& (>= net35) (< net45) (>= netstandard1.2) (< netstandard1.3)) (&& (>= net35) (< net45) (>= netstandard1.3) (< netstandard1.4)) (&& (>= net35) (< net45) (>= netstandard1.4) (< netstandard1.5)) (&& (>= net35) (< net45) (>= netstandard1.5)) (&& (>= net35) (>= uap10.0)) (&& (>= net35) (>= netstandard1.6)) (&& (>= net46) (< netstandard1.4))
-      System.IO.Compression.ZipFile (>= 4.3) - restriction: || (&& (>= net35) (< net45) (>= netstandard1.3) (< netstandard1.4)) (&& (>= net35) (< net45) (>= netstandard1.4) (< netstandard1.5)) (&& (>= net35) (< net45) (>= netstandard1.5)) (&& (>= net35) (>= uap10.0)) (&& (>= net35) (>= netstandard1.6)) (&& (>= net46) (< netstandard1.4))
-      System.IO.FileSystem (>= 4.3) - restriction: || (&& (>= net35) (< net45) (>= netstandard1.3) (< netstandard1.4)) (&& (>= net35) (< net45) (>= netstandard1.4) (< netstandard1.5)) (&& (>= net35) (< net45) (>= netstandard1.5)) (&& (>= net35) (>= uap10.0)) (&& (>= net35) (>= netstandard1.6)) (&& (>= net46) (< netstandard1.4))
-      System.IO.FileSystem.Primitives (>= 4.3) - restriction: || (&& (>= net35) (< net45) (>= netstandard1.3) (< netstandard1.4)) (&& (>= net35) (< net45) (>= netstandard1.4) (< netstandard1.5)) (&& (>= net35) (< net45) (>= netstandard1.5)) (&& (>= net35) (>= uap10.0)) (&& (>= net35) (>= netstandard1.6)) (&& (>= net46) (< netstandard1.4))
-      System.Net.Http (>= 4.3.2) - restriction: || (&& (>= net35) (< net45) (>= netstandard1.1) (< portable-net451+win81+wpa81)) (&& (>= net35) (< net45) (>= netstandard1.2) (< netstandard1.3)) (&& (>= net35) (< net45) (>= netstandard1.3) (< netstandard1.4)) (&& (>= net35) (< net45) (>= netstandard1.4) (< netstandard1.5)) (&& (>= net35) (< net45) (>= netstandard1.5)) (&& (>= net35) (>= uap10.0)) (&& (>= net35) (>= netstandard1.6)) (&& (>= net46) (< netstandard1.4))
-      System.Net.Sockets (>= 4.3) - restriction: || (&& (>= net35) (< net45) (>= netstandard1.3) (< netstandard1.4)) (&& (>= net35) (< net45) (>= netstandard1.4) (< netstandard1.5)) (&& (>= net35) (< net45) (>= netstandard1.5)) (&& (>= net35) (>= uap10.0)) (&& (>= net35) (>= netstandard1.6)) (&& (>= net46) (< netstandard1.4))
-      System.Runtime.InteropServices.RuntimeInformation (>= 4.3) - restriction: || (&& (>= net35) (< net45) (>= netstandard1.1) (< portable-net451+win81+wpa81)) (&& (>= net35) (< net45) (>= netstandard1.2) (< netstandard1.3)) (&& (>= net35) (< net45) (>= netstandard1.3) (< netstandard1.4)) (&& (>= net35) (< net45) (>= netstandard1.4) (< netstandard1.5)) (&& (>= net35) (< net45) (>= netstandard1.5)) (&& (>= net35) (>= uap10.0)) (&& (>= net35) (< netstandard1.0) (>= portable-net45+win8+wpa81) (< portable-net451+win81+wpa81)) (&& (>= net35) (< netstandard1.0) (>= portable-net451+win81+wpa81)) (&& (>= net35) (< netstandard1.3) (>= wpa81)) (&& (>= net35) (>= netstandard1.6)) (&& (>= net45) (< portable-net451+win81+wpa81)) (&& (>= net451) (< netstandard1.3)) (&& (>= net46) (< netstandard1.4))
-      System.Security.Cryptography.Algorithms (>= 4.3) - restriction: || (&& (>= net35) (< net45) (>= netstandard1.3) (< netstandard1.4)) (&& (>= net35) (< net45) (>= netstandard1.4) (< netstandard1.5)) (&& (>= net35) (< net45) (>= netstandard1.5)) (&& (>= net35) (>= uap10.0)) (&& (>= net35) (>= netstandard1.6)) (&& (>= net46) (< netstandard1.4))
-      System.Security.Cryptography.Encoding (>= 4.3) - restriction: || (&& (>= net35) (< net45) (>= netstandard1.3) (< netstandard1.4)) (&& (>= net35) (< net45) (>= netstandard1.4) (< netstandard1.5)) (&& (>= net35) (< net45) (>= netstandard1.5)) (&& (>= net35) (>= uap10.0)) (&& (>= net35) (>= netstandard1.6)) (&& (>= net46) (< netstandard1.4))
-      System.Security.Cryptography.Primitives (>= 4.3) - restriction: || (&& (>= net35) (< net45) (>= netstandard1.3) (< netstandard1.4)) (&& (>= net35) (< net45) (>= netstandard1.4) (< netstandard1.5)) (&& (>= net35) (< net45) (>= netstandard1.5)) (&& (>= net35) (>= uap10.0)) (&& (>= net35) (>= netstandard1.6)) (&& (>= net46) (< netstandard1.4))
-      System.Security.Cryptography.X509Certificates (>= 4.3) - restriction: || (&& (>= net35) (< net45) (>= netstandard1.3) (< netstandard1.4)) (&& (>= net35) (< net45) (>= netstandard1.4) (< netstandard1.5)) (&& (>= net35) (< net45) (>= netstandard1.5)) (&& (>= net35) (>= uap10.0)) (&& (>= net35) (>= netstandard1.6)) (&& (>= net46) (< netstandard1.4))
-      System.Xml.ReaderWriter (>= 4.3) - restriction: || (&& (>= net35) (< net45) (>= netstandard1.1) (< portable-net451+win81+wpa81)) (&& (>= net35) (< net45) (>= netstandard1.2) (< netstandard1.3)) (&& (>= net35) (< net45) (>= netstandard1.3) (< netstandard1.4)) (&& (>= net35) (< net45) (>= netstandard1.4) (< netstandard1.5)) (&& (>= net35) (< net45) (>= netstandard1.5)) (&& (>= net35) (>= uap10.0)) (&& (>= net35) (>= netstandard1.0) (< portable-net45+win8+wpa81)) (&& (>= net35) (>= netstandard1.6)) (&& (>= net46) (< netstandard1.4))
-=======
     Microsoft.NETCore.Platforms (2.0) - restriction: || (&& (>= net40) (< net45) (>= netstandard1.1) (< portable-net451+win81+wpa81)) (&& (>= net40) (< net45) (>= netstandard1.2) (< netstandard1.3)) (&& (>= net40) (< net45) (>= netstandard1.3) (< netstandard1.4)) (&& (>= net40) (< net45) (>= netstandard1.4) (< netstandard1.5)) (&& (>= net40) (< net45) (>= netstandard1.5)) (&& (>= net40) (>= uap10.0)) (&& (>= net40) (>= netstandard1.0) (< portable-net45+win8+wpa81)) (&& (>= net40) (< netstandard1.3) (>= wpa81)) (&& (>= net40) (>= netstandard1.6)) (&& (>= net45) (< portable-net451+win81+wpa81)) (&& (>= net451) (< netstandard1.3)) (&& (>= net46) (< netstandard1.4))
     Microsoft.Win32.Primitives (4.3) - restriction: || (&& (>= net40) (< net45) (>= netstandard1.3) (< netstandard1.4)) (&& (>= net40) (< net45) (>= netstandard1.4) (< netstandard1.5)) (&& (>= net40) (< net45) (>= netstandard1.5)) (&& (>= net40) (>= uap10.0)) (&& (>= net40) (>= netstandard1.6)) (&& (>= net46) (< netstandard1.4))
     NETStandard.Library (2.0) - restriction: && (>= net40) (< net461) (>= netstandard1.0)
@@ -97,7 +57,6 @@
       System.Security.Cryptography.Primitives (>= 4.3) - restriction: || (&& (>= net40) (< net45) (>= netstandard1.3) (< netstandard1.4)) (&& (>= net40) (< net45) (>= netstandard1.4) (< netstandard1.5)) (&& (>= net40) (< net45) (>= netstandard1.5)) (&& (>= net40) (>= uap10.0)) (&& (>= net40) (>= netstandard1.6)) (&& (>= net46) (< netstandard1.4))
       System.Security.Cryptography.X509Certificates (>= 4.3) - restriction: || (&& (>= net40) (< net45) (>= netstandard1.3) (< netstandard1.4)) (&& (>= net40) (< net45) (>= netstandard1.4) (< netstandard1.5)) (&& (>= net40) (< net45) (>= netstandard1.5)) (&& (>= net40) (>= uap10.0)) (&& (>= net40) (>= netstandard1.6)) (&& (>= net46) (< netstandard1.4))
       System.Xml.ReaderWriter (>= 4.3) - restriction: || (&& (>= net40) (< net45) (>= netstandard1.1) (< portable-net451+win81+wpa81)) (&& (>= net40) (< net45) (>= netstandard1.2) (< netstandard1.3)) (&& (>= net40) (< net45) (>= netstandard1.3) (< netstandard1.4)) (&& (>= net40) (< net45) (>= netstandard1.4) (< netstandard1.5)) (&& (>= net40) (< net45) (>= netstandard1.5)) (&& (>= net40) (>= uap10.0)) (&& (>= net40) (>= netstandard1.0) (< portable-net45+win8+wpa81)) (&& (>= net40) (>= netstandard1.6)) (&& (>= net46) (< netstandard1.4))
->>>>>>> 4c3aabcb
     NUnit (2.6.4)
     NUnit.Runners (2.6.4)
     PerfUtil (0.1.8)
@@ -105,30 +64,6 @@
       NUnit (>= 2.6.3)
       PerfUtil (>= 0.1.8)
     protobuf-net (2.3.2)
-<<<<<<< HEAD
-    System.AppContext (4.3) - restriction: || (&& (>= net35) (< net45) (>= netstandard1.3) (< netstandard1.4)) (&& (>= net35) (< net45) (>= netstandard1.4) (< netstandard1.5)) (&& (>= net35) (< net45) (>= netstandard1.5)) (&& (>= net35) (>= uap10.0)) (&& (>= net35) (>= netstandard1.6)) (&& (>= net46) (< netstandard1.4))
-    System.Console (4.3) - restriction: || (&& (>= net35) (< net45) (>= netstandard1.3) (< netstandard1.4)) (&& (>= net35) (< net45) (>= netstandard1.4) (< netstandard1.5)) (&& (>= net35) (< net45) (>= netstandard1.5)) (&& (>= net35) (>= uap10.0)) (&& (>= net35) (>= netstandard1.6)) (&& (>= net46) (< netstandard1.4))
-    System.Globalization.Calendars (4.3) - restriction: || (&& (>= net35) (< net45) (>= netstandard1.3) (< netstandard1.4)) (&& (>= net35) (< net45) (>= netstandard1.4) (< netstandard1.5)) (&& (>= net35) (< net45) (>= netstandard1.5)) (&& (>= net35) (>= uap10.0)) (&& (>= net35) (>= netstandard1.6)) (&& (>= net46) (< netstandard1.4))
-    System.IO.Compression (4.3) - restriction: || (&& (>= net35) (< net45) (>= netstandard1.1) (< portable-net451+win81+wpa81)) (&& (>= net35) (< net45) (>= netstandard1.2) (< netstandard1.3)) (&& (>= net35) (< net45) (>= netstandard1.3) (< netstandard1.4)) (&& (>= net35) (< net45) (>= netstandard1.4) (< netstandard1.5)) (&& (>= net35) (< net45) (>= netstandard1.5)) (&& (>= net35) (>= uap10.0)) (&& (>= net35) (>= netstandard1.6)) (&& (>= net46) (< netstandard1.4))
-    System.IO.Compression.ZipFile (4.3) - restriction: || (&& (>= net35) (< net45) (>= netstandard1.3) (< netstandard1.4)) (&& (>= net35) (< net45) (>= netstandard1.4) (< netstandard1.5)) (&& (>= net35) (< net45) (>= netstandard1.5)) (&& (>= net35) (>= uap10.0)) (&& (>= net35) (>= netstandard1.6)) (&& (>= net46) (< netstandard1.4))
-    System.IO.FileSystem (4.3) - restriction: || (&& (>= net35) (< net45) (>= netstandard1.3) (< netstandard1.4)) (&& (>= net35) (< net45) (>= netstandard1.4) (< netstandard1.5)) (&& (>= net35) (< net45) (>= netstandard1.5)) (&& (>= net35) (>= uap10.0)) (&& (>= net35) (>= netstandard1.6)) (&& (>= net46) (< netstandard1.4))
-      System.IO.FileSystem.Primitives (>= 4.3) - restriction: || (&& (>= net35) (>= netstandard1.3)) (>= net46)
-    System.IO.FileSystem.Primitives (4.3) - restriction: || (&& (>= net35) (< net45) (>= netstandard1.3) (< netstandard1.4)) (&& (>= net35) (< net45) (>= netstandard1.4) (< netstandard1.5)) (&& (>= net35) (< net45) (>= netstandard1.5)) (&& (>= net35) (>= uap10.0)) (&& (>= net35) (>= netstandard1.6)) (&& (< net45) (>= net46) (>= netstandard1.4) (< netstandard1.5)) (&& (< net45) (>= net46) (>= netstandard1.5)) (&& (>= net46) (>= uap10.0)) (&& (>= net46) (< netstandard1.4)) (&& (>= net46) (>= netstandard1.6))
-    System.Net.Http (4.3.2) - restriction: || (&& (>= net35) (< net45) (>= netstandard1.1) (< portable-net451+win81+wpa81)) (&& (>= net35) (< net45) (>= netstandard1.2) (< netstandard1.3)) (&& (>= net35) (< net45) (>= netstandard1.3) (< netstandard1.4)) (&& (>= net35) (< net45) (>= netstandard1.4) (< netstandard1.5)) (&& (>= net35) (< net45) (>= netstandard1.5)) (&& (>= net35) (>= uap10.0)) (&& (>= net35) (>= netstandard1.6)) (&& (>= net46) (< netstandard1.4))
-      System.Security.Cryptography.X509Certificates (>= 4.3) - restriction: || (&& (>= net35) (< net45) (>= netstandard1.3)) (&& (>= net35) (>= dnxcore50)) (&& (>= net35) (>= netstandard1.6)) (>= net46)
-    System.Net.Sockets (4.3) - restriction: || (&& (>= net35) (< net45) (>= netstandard1.3) (< netstandard1.4)) (&& (>= net35) (< net45) (>= netstandard1.4) (< netstandard1.5)) (&& (>= net35) (< net45) (>= netstandard1.5)) (&& (>= net35) (>= uap10.0)) (&& (>= net35) (>= netstandard1.6)) (&& (>= net46) (< netstandard1.4))
-    System.Runtime.InteropServices.RuntimeInformation (4.3) - restriction: || (&& (>= net35) (< net45) (>= netstandard1.1) (< portable-net451+win81+wpa81)) (&& (>= net35) (< net45) (>= netstandard1.2) (< netstandard1.3)) (&& (>= net35) (< net45) (>= netstandard1.3) (< netstandard1.4)) (&& (>= net35) (< net45) (>= netstandard1.4) (< netstandard1.5)) (&& (>= net35) (< net45) (>= netstandard1.5)) (&& (>= net35) (>= uap10.0)) (&& (>= net35) (< netstandard1.3) (>= wpa81)) (&& (>= net35) (>= netstandard1.6)) (&& (>= net45) (< portable-net451+win81+wpa81)) (&& (>= net451) (< netstandard1.3)) (&& (>= net46) (< netstandard1.4))
-    System.Security.Cryptography.Algorithms (4.3) - restriction: || (&& (>= net35) (< net45) (>= netstandard1.3) (< netstandard1.4)) (&& (>= net35) (< net45) (>= netstandard1.4) (< netstandard1.5)) (&& (>= net35) (< net45) (>= netstandard1.5)) (&& (>= net35) (>= uap10.0)) (&& (>= net35) (>= netstandard1.6)) (&& (>= net46) (< netstandard1.4))
-      System.Security.Cryptography.Primitives (>= 4.3) - restriction: || (&& (>= net35) (< net46) (>= netstandard1.3) (< netstandard1.4)) (&& (>= net35) (< net46) (>= netstandard1.4)) (&& (>= net35) (>= dnxcore50)) (&& (>= net35) (>= netstandard1.6)) (&& (>= net46) (< netstandard1.4)) (>= net461)
-    System.Security.Cryptography.Encoding (4.3) - restriction: || (&& (>= net35) (< net45) (>= netstandard1.3) (< netstandard1.4)) (&& (>= net35) (< net45) (>= netstandard1.4) (< netstandard1.5)) (&& (>= net35) (< net45) (>= netstandard1.5)) (&& (>= net35) (>= uap10.0)) (&& (>= net35) (>= netstandard1.6)) (&& (>= net46) (< netstandard1.4))
-    System.Security.Cryptography.Primitives (4.3) - restriction: || (&& (>= net35) (< net45) (>= netstandard1.3) (< netstandard1.4)) (&& (>= net35) (< net45) (>= netstandard1.4) (< netstandard1.5)) (&& (>= net35) (< net45) (>= netstandard1.5)) (&& (>= net35) (>= uap10.0)) (&& (>= net35) (>= dnxcore50) (>= netstandard1.3)) (&& (>= net35) (>= dnxcore50) (>= netstandard1.4)) (&& (>= net35) (>= dnxcore50) (>= netstandard1.5)) (&& (>= net35) (>= netstandard1.6)) (&& (< net45) (>= net461) (>= netstandard1.5)) (&& (< net45) (>= net461) (< netstandard1.5)) (&& (>= net46) (>= dnxcore50)) (&& (>= net46) (< netstandard1.4)) (&& (>= net461) (>= uap10.0)) (&& (>= net461) (< netstandard1.4)) (&& (>= net461) (>= netstandard1.6))
-    System.Security.Cryptography.X509Certificates (4.3) - restriction: || (&& (>= net35) (< net45) (>= netstandard1.3) (< netstandard1.4)) (&& (>= net35) (< net45) (>= netstandard1.3) (< portable-net451+win81+wpa81)) (&& (>= net35) (< net45) (>= netstandard1.4) (< netstandard1.5)) (&& (>= net35) (< net45) (>= netstandard1.5)) (&& (>= net35) (>= uap10.0)) (&& (>= net35) (>= dnxcore50) (>= netstandard1.1)) (&& (>= net35) (>= dnxcore50) (>= netstandard1.2)) (&& (>= net35) (>= dnxcore50) (>= netstandard1.3)) (&& (>= net35) (>= dnxcore50) (>= netstandard1.4)) (&& (>= net35) (>= dnxcore50) (>= netstandard1.5)) (&& (>= net35) (>= netstandard1.6)) (&& (< net45) (>= net46) (< netstandard1.3)) (&& (< net45) (>= net46) (>= netstandard1.4) (< netstandard1.5)) (&& (< net45) (>= net46) (>= netstandard1.5)) (&& (< net45) (>= net46) (< portable-net451+win81+wpa81)) (&& (>= net46) (>= uap10.0)) (&& (>= net46) (>= dnxcore50)) (&& (>= net46) (< netstandard1.4)) (&& (>= net46) (>= netstandard1.6))
-      System.Security.Cryptography.Algorithms (>= 4.3) - restriction: || (&& (>= net35) (< net46) (>= netstandard1.3) (< netstandard1.4)) (&& (>= net35) (< net46) (>= netstandard1.4)) (&& (>= net35) (>= dnxcore50)) (&& (>= net35) (>= netstandard1.6)) (&& (>= net46) (< netstandard1.4)) (>= net461)
-      System.Security.Cryptography.Encoding (>= 4.3) - restriction: || (&& (>= net35) (< net46) (>= netstandard1.3) (< netstandard1.4)) (&& (>= net35) (< net46) (>= netstandard1.4)) (&& (>= net35) (>= dnxcore50)) (&& (>= net35) (>= netstandard1.6)) (&& (>= net46) (< netstandard1.4)) (>= net461)
-    System.ValueTuple (4.4)
-      NETStandard.Library (>= 1.6.1) - restriction: && (>= net35) (< net461) (>= netstandard1.0)
-    System.Xml.ReaderWriter (4.3) - restriction: || (&& (>= net35) (< net45) (>= netstandard1.1) (< portable-net451+win81+wpa81)) (&& (>= net35) (< net45) (>= netstandard1.2) (< netstandard1.3)) (&& (>= net35) (< net45) (>= netstandard1.3) (< netstandard1.4)) (&& (>= net35) (< net45) (>= netstandard1.4) (< netstandard1.5)) (&& (>= net35) (< net45) (>= netstandard1.5)) (&& (>= net35) (>= uap10.0)) (&& (>= net35) (>= netstandard1.0) (< portable-net45+win8+wpa81)) (&& (>= net35) (>= netstandard1.6)) (&& (>= net46) (< netstandard1.4))
-=======
     System.AppContext (4.3) - restriction: || (&& (>= net40) (< net45) (>= netstandard1.3) (< netstandard1.4)) (&& (>= net40) (< net45) (>= netstandard1.4) (< netstandard1.5)) (&& (>= net40) (< net45) (>= netstandard1.5)) (&& (>= net40) (>= uap10.0)) (&& (>= net40) (>= netstandard1.6)) (&& (>= net46) (< netstandard1.4))
     System.Console (4.3) - restriction: || (&& (>= net40) (< net45) (>= netstandard1.3) (< netstandard1.4)) (&& (>= net40) (< net45) (>= netstandard1.4) (< netstandard1.5)) (&& (>= net40) (< net45) (>= netstandard1.5)) (&& (>= net40) (>= uap10.0)) (&& (>= net40) (>= netstandard1.6)) (&& (>= net46) (< netstandard1.4))
     System.Globalization.Calendars (4.3) - restriction: || (&& (>= net40) (< net45) (>= netstandard1.3) (< netstandard1.4)) (&& (>= net40) (< net45) (>= netstandard1.4) (< netstandard1.5)) (&& (>= net40) (< net45) (>= netstandard1.5)) (&& (>= net40) (>= uap10.0)) (&& (>= net40) (>= netstandard1.6)) (&& (>= net46) (< netstandard1.4))
@@ -151,5 +86,4 @@
     System.ValueTuple (4.4)
       NETStandard.Library (>= 1.6.1) - restriction: && (>= net40) (< net461) (>= netstandard1.0)
     System.Xml.ReaderWriter (4.3) - restriction: || (&& (>= net40) (< net45) (>= netstandard1.1) (< portable-net451+win81+wpa81)) (&& (>= net40) (< net45) (>= netstandard1.2) (< netstandard1.3)) (&& (>= net40) (< net45) (>= netstandard1.3) (< netstandard1.4)) (&& (>= net40) (< net45) (>= netstandard1.4) (< netstandard1.5)) (&& (>= net40) (< net45) (>= netstandard1.5)) (&& (>= net40) (>= uap10.0)) (&& (>= net40) (>= netstandard1.0) (< portable-net45+win8+wpa81)) (&& (>= net40) (>= netstandard1.6)) (&& (>= net46) (< netstandard1.4))
->>>>>>> 4c3aabcb
     Wire (0.8.2)