--- conflicted
+++ resolved
@@ -13,13 +13,6 @@
     <Compile Include="SerializerTests.fs" />
     <Compile Include="InMemorySerializerTests.fs" />
     <Compile Include="RemoteSerializerTests.fs" />
-<<<<<<< HEAD
-    <Compile Include="Main.fs" />
-    <None Include="App.config">
-      <CopyToOutputDirectory>Always</CopyToOutputDirectory>
-    </None>
-=======
->>>>>>> cbd1f470
     <None Include="paket.references" />
   </ItemGroup>
   <ItemGroup>
