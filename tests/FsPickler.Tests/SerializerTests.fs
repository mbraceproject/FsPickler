﻿namespace MBrace.FsPickler.Tests

open System
open System.IO
open System.Linq
open System.Collections
open System.Collections.Generic
open System.Reflection
open System.Threading.Tasks

open MBrace.FsPickler
open MBrace.FsPickler.Json
open MBrace.FsPickler.Combinators
open MBrace.FsPickler.Hashing

open NUnit.Framework
open FsUnit
open FsCheck

#nowarn "8989" // PicklerCache size warnings

type ISerializerFixture =
    /// Specifies whether the fixture uses remoting for running the tests
    abstract IsRemotedFixture : bool
    /// Local serializer instance
    abstract Serializer : FsPicklerSerializer
    /// Creates a fresh serializer instance
    abstract NewSerializer : unit -> FsPicklerSerializer
    /// Pickle a value, potentially in a remote AppDomain
    abstract Pickle<'T> : value:'T -> byte[]
    /// Unpickle a value
    abstract UnPickle<'T> : pickle:byte[] -> 'T
    /// Runs an arbitrary serialization operation given a serializer input,
    /// potentially in a remote AppDomain
    abstract PickleF : pickler:(FsPicklerSerializer -> byte[]) -> byte[]

[<AbstractClass>]
type SerializationTests (fixture : ISerializerFixture) =
    static let _ = Arb.register<FsPicklerGenerators> ()

    let testRoundtrip (x : 'T) =
        let bytes = fixture.Pickle x
        fixture.UnPickle<'T>(bytes)

    let testEquals x =
        let y = testRoundtrip x
        y |> should equal x

    let testReflected x =
        let y = testRoundtrip x
        if obj.ReferenceEquals(x, null) then
            y |> should equal x
        else
            y.GetType() |> should equal (x.GetType())
            y.ToString() |> should equal (x.ToString())

    //
    //  Primitive Serialization tests
    //

    [<Test; Category("Primitives")>]
    member __.``Primitive: bool`` () = testEquals false ; testEquals true

    [<Test; Category("Primitives")>]
    member __.``Primitive: byte`` () = Check.QuickThrowOnFail<byte> testEquals

    [<Test; Category("Primitives")>]
    member __.``Primitive: sbyte`` () = Check.QuickThrowOnFail<sbyte> testEquals

    [<Test; Category("Primitives")>]
    member __.``Primitive: int16`` () = Check.QuickThrowOnFail<int16> testEquals

    [<Test; Category("Primitives")>]
    member __.``Primitive: int32`` () = Check.QuickThrowOnFail<int32> testEquals

    [<Test; Category("Primitives")>]
    member __.``Primitive: int64`` () = Check.QuickThrowOnFail<int64> testEquals

    [<Test; Category("Primitives")>]
    member __.``Primitive: uint16`` () = Check.QuickThrowOnFail<uint16> testEquals

    [<Test; Category("Primitives")>]
    member __.``Primitive: uint32`` () = Check.QuickThrowOnFail<uint32> testEquals

    [<Test; Category("Primitives")>]
    member __.``Primitive: uint64`` () = Check.QuickThrowOnFail<uint64> testEquals

    [<Test; Category("Primitives")>]
    member __.``Primitive: single`` () = Check.QuickThrowOnFail<single> testEquals

    [<Test; Category("Primitives")>]
    member __.``Primitive: double`` () = Check.QuickThrowOnFail<double> testEquals

    [<Test; Category("Primitives")>]
    member __.``Primitive: decimal`` () = Check.QuickThrowOnFail<decimal> testEquals

    [<Test; Category("Primitives")>]
    member __.``Primitive: char`` () = Check.QuickThrowOnFail<char> testEquals

    [<Test; Category("Primitives")>]
    member __.``Primitive: string`` () = Check.QuickThrowOnFail<string> testEquals

    [<Test; Category("Primitives")>]
    member __.``Primitive: DateTime`` () =
        Check.QuickThrowOnFail<DateTime * DateTimeKind> (fun (d : DateTime, k : DateTimeKind) ->
            let d =
                // normalize for DST adjustment logic
                if k = DateTimeKind.Local then DateTimeOffset(d).LocalDateTime
                else DateTime(d.Ticks, k)

            let d' = testRoundtrip d
            d' |> should equal d
            d'.Kind |> should equal d.Kind)

    [<Test; Category("Primitives")>]
    member __.``Primitive: DateTimeOffset`` () =
        Check.QuickThrowOnFail<DateTimeOffset> testEquals

        Check.QuickThrowOnFail<DateTime * TimeZoneInfo>(fun (d:DateTime,tz:TimeZoneInfo) ->
            let d = new DateTime(d.Ticks, DateTimeKind.Local)
            let dto1 = new DateTimeOffset(d)
            let dto2 =
                let utcTime = d.ToUniversalTime()
                new DateTimeOffset(TimeZoneInfo.ConvertTimeFromUtc(utcTime, tz), tz.GetUtcOffset utcTime)

            dto2 |> should equal dto1
            let dto1' = testRoundtrip dto1
            let dto2' = testRoundtrip dto2
            dto2' |> should equal dto1')

    [<Test; Category("Primitives")>]
    member __.``Primitive: ISO 8601 string`` () =
        Check.QuickThrowOnFail<DateTime * DateTimeKind> (fun (d : DateTime, k : DateTimeKind) ->
            let dt = new DateTime(d.Ticks, k)
            let s = Xml.XmlConvert.ToString(dt, Xml.XmlDateTimeSerializationMode.RoundtripKind)
            let s' = testRoundtrip s
            s' |> should equal s)

    [<Test; Category("Primitives")>]
    member __.``Primitive: System-TimeSpan`` () = Check.QuickThrowOnFail<TimeSpan> testEquals

    [<Test; Category("Primitives")>]
    member __.``Primitive: System-Guid`` () = Check.QuickThrowOnFail<Guid> testEquals

    [<Test; Category("Primitives")>]
    member __.``Primitive: bigint`` () = Check.QuickThrowOnFail<bigint> testEquals

    [<Test; Category("Bytes")>]
    member __.``Primitive: byte []`` () = testEquals (null : byte []) ; Check.QuickThrowOnFail<byte []> testEquals

    [<Test; Category("DirectoryInfo")>]
    member __.``DirectoryInfo`` () =
        let makeDirectoryInfoPickler (resolver : IPicklerResolver) =
            let stringPickler = resolver.Resolve<string> ()

            let writer (w : WriteState) (di : DirectoryInfo) =
                stringPickler.Write w "Directory" di.FullName

            let reader (r : ReadState) =
                stringPickler.Read r "Directory" |> DirectoryInfo

            Pickler.FromPrimitives (reader, writer)

        let di = DirectoryInfo "testDirectory"
        let registry = new CustomPicklerRegistry ()
        registry.RegisterFactory makeDirectoryInfoPickler
        let cache = PicklerCache.FromCustomPicklerRegistry registry
        let ser = FsPickler.CreateXmlSerializer (picklerResolver = cache)
        di
        |> ser.PickleToString
        |> ser.UnPickleOfString<DirectoryInfo>
        |> should equal di

    //
    //  Reflection types
    //

    [<Test; Category("Reflection types")>]
    member __.``Reflection: Type`` () =
        // base types
        testEquals (null : Type) ; testEquals typeof<int> ; testEquals typeof<IEnumerable> ; testEquals <| Type.GetType("System.__Canon")
        // generic types
        testEquals typeof<int * string list option> ; testEquals typedefof<int * string option> ; testEquals typeof<Map<int, string>>
        // array types
        testEquals typeof<int []> ; testEquals typeof<int [,]> ; testEquals typeof<System.Array> ; testEquals typeof<(int * string) [,,,]>
        // generic type paramaters
        let tparams = typedefof<Map<_,_>>.GetGenericArguments() in testEquals tparams.[0] ; testEquals tparams.[1]
        // generic method parameters
        let mparams = typeof<ClassWithGenericMethod>.GetMethod("Method").GetGenericArguments()
        testEquals mparams.[0] ; testEquals mparams.[1]

    [<Test; Category("Reflection types")>]
    member __.``Reflection: MemberInfo`` () =
        [|
            typeof<obj> ; typeof<exn> ; typeof<int> ; typeof<string> ; typeof<bool> ; typeof<int option> ;
            typeof<Quotations.Expr> ; typeof<System.Collections.Generic.Dictionary<int,string>> ;
            typeof<int list> ; typedefof<_ list> ; typedefof<_ ref> ; typeof<OverLoaded> ;
            Pickler.auto<int * string>.GetType()
        |]
        |> Array.collect(fun t -> t.GetMembers(allFlags ||| BindingFlags.FlattenHierarchy))
        |> Array.iter testEquals

    [<Test; Category("Reflection types")>]
    member __.``Reflection: Assembly`` () =
        AppDomain.CurrentDomain.GetAssemblies()
        |> Array.filter (fun a -> if fixture.IsRemotedFixture then a.GlobalAssemblyCache else true)
        |> Array.iter testEquals

    [<Test; Category("Reflection types")>]
    member __.``Reflection: AssemblyName`` () =
        AssemblyName() |> testReflected

        System.AppDomain.CurrentDomain.GetAssemblies()
        |> Array.map (fun a -> a.GetName())
        |> Array.iter testReflected

    //
    // Arrays
    //

    member __.CheckArray<'T> () =
        Check.QuickThrowOnFail<'T []> testEquals
        Check.QuickThrowOnFail<'T [,]> testEquals
        Check.QuickThrowOnFail<'T [,,]> testEquals
        Check.QuickThrowOnFail<'T [,,,]> testEquals


    [<Test; Category("Generic BCL Types")>]
    member __.``Array: bool`` () = __.CheckArray<bool> ()

    [<Test; Category("Generic BCL Types")>]
    member __.``Array: byte`` () = __.CheckArray<byte> ()

    [<Test; Category("Generic BCL Types")>]
    member __.``Array: sbyte`` () = __.CheckArray<sbyte> ()

    [<Test; Category("Generic BCL Types")>]
    member __.``Array: int16`` () = __.CheckArray<int16> ()

    [<Test; Category("Generic BCL Types")>]
    member __.``Array: int32`` () = __.CheckArray<int32> ()

    [<Test; Category("Generic BCL Types")>]
    member __.``Array: int64`` () = __.CheckArray<int64> ()

    [<Test; Category("Generic BCL Types")>]
    member __.``Array: uint16`` () = __.CheckArray<uint16> ()

    [<Test; Category("Generic BCL Types")>]
    member __.``Array: uint32`` () = __.CheckArray<uint32> ()

    [<Test; Category("Generic BCL Types")>]
    member __.``Array: uint64`` () = __.CheckArray<uint64> ()

    [<Test; Category("Generic BCL Types")>]
    member __.``Array: string`` () = __.CheckArray<string> ()

    [<Test; Category("Generic BCL Types")>]
    member __.``Array: single`` () = __.CheckArray<single> ()

    [<Test; Category("Generic BCL Types")>]
    member __.``Array: double`` () = __.CheckArray<double> ()

    [<Test; Category("Generic BCL Types")>]
    member __.``Array: decimal`` () = __.CheckArray<decimal> ()

    [<Test; Category("Generic BCL Types")>]
    member __.``Array: System-Guid`` () = __.CheckArray<Guid> ()

    [<Test; Category("Generic BCL Types")>]
    member __.``Array: enum`` () =
        __.CheckArray<IntEnum> () ;
        __.CheckArray<CharEnum> ()

    [<Test; Category("Generic BCL Types")>]
<<<<<<< HEAD
    member __.``Array: System-DateTime`` () =
            __.CheckArray<DateTime> ()
=======
    member __.``Array: System-DateTimeOffset`` () = 
            __.CheckArray<DateTimeOffset> ()
>>>>>>> 0eb5ebff

    [<Test; Category("Generic BCL Types")>]
    member __.``Array: System-TimeSpan`` () = __.CheckArray<TimeSpan> ()

    [<Test; Category("Generic BCL Types")>]
    member __.``Array: byte []`` () = __.CheckArray<byte []> ()

    [<Test; Category("Generic BCL Types")>]
    member __.``Array: byte [] caching`` () =
        let xs = [|1 .. 100|]
        let ys,zs = testRoundtrip(xs,xs)
        let refEq = obj.ReferenceEquals(ys,zs)
        let bs = [|1uy .. 100uy|]
        let ys,zs = testRoundtrip(bs,bs)
        obj.ReferenceEquals(ys,zs) |> should equal refEq

    [<Test; Category("Generic BCL Types")>]
    member __.``Array: int * string`` () = __.CheckArray<int * string> ()

    [<Test; Category("Generic BCL Types")>]
    member __.``Array: string * (int * decimal)`` () = __.CheckArray<int * string> ()

    [<Test; Category("Generic BCL Types")>]
    member __.``Array: struct(int * string)`` () = __.CheckArray<struct(int * string)> ()

    [<Test; Category("Generic BCL Types")>]
    member __.``Array: struct(string * (int * decimal))`` () = __.CheckArray<struct(string * (int * decimal))> ()

    [<Test; Category("Generic BCL Types")>]
    member __.``Array: struct(string * struct(int * decimal))`` () = __.CheckArray<struct(string * struct (int * decimal))> ()


    //
    //  BCL types
    //

    // Tuples

    [<Test; Category("Generic BCL Types")>]
    member __.``BCL: tuple simple`` () =
        Check.QuickThrowOnFail<Tuple<string>> testEquals
        Check.QuickThrowOnFail<string * byte> testEquals
        Check.QuickThrowOnFail<string * byte * TimeSpan> testEquals
        Check.QuickThrowOnFail<string * byte * TimeSpan * Guid> testEquals
        Check.QuickThrowOnFail<string * byte * TimeSpan * Guid * int> testEquals
        Check.QuickThrowOnFail<string * byte * TimeSpan * Guid * int * uint64> testEquals
        Check.QuickThrowOnFail<string * byte * TimeSpan * Guid * int * uint64 * decimal> testEquals
        Check.QuickThrowOnFail<string * byte * TimeSpan * Guid * int * uint64 * decimal * int> testEquals
        Check.QuickThrowOnFail<string * byte * TimeSpan * Guid * int * uint64 * decimal * int * int> testEquals

    [<Test; Category("Generic BCL Types")>]
    member __.``BCL: struct tuple simple`` () =
        Check.QuickThrowOnFail<ValueTuple<string>> testEquals
        Check.QuickThrowOnFail<struct(string * byte)> testEquals
        Check.QuickThrowOnFail<struct(string * byte * TimeSpan)> testEquals
        Check.QuickThrowOnFail<struct(string * byte * TimeSpan * Guid)> testEquals
        Check.QuickThrowOnFail<struct(string * byte * TimeSpan * Guid * int)> testEquals
        Check.QuickThrowOnFail<struct(string * byte * TimeSpan * Guid * int * uint64)> testEquals
        Check.QuickThrowOnFail<struct(string * byte * TimeSpan * Guid * int * uint64 * decimal)> testEquals
        //Check.QuickThrowOnFail<struct(string * byte * TimeSpan * Guid * int * uint64 * decimal * int)> testEquals
        //Check.QuickThrowOnFail<struct(string * byte * TimeSpan * Guid * int * uint64 * decimal * int * int)> testEquals

    [<Test; Category("Generic BCL Types")>]
    member __.``BCL: tuple nested`` () =
        Check.QuickThrowOnFail<int * (string * decimal)> testEquals
        Check.QuickThrowOnFail<(int * (bool * string)) * (string * int16)> testEquals
        Check.QuickThrowOnFail<(int * (bool * (sbyte * string * uint32) * (string * string)))> testEquals


    [<Test; Category("Generic BCL Types")>]
    member __.``BCL: struct tuple nested`` () =
        Check.QuickThrowOnFail<struct(int * struct (string * decimal))> testEquals
        Check.QuickThrowOnFail<struct ((int * struct (bool * string)) * struct (string * int16))> testEquals
        Check.QuickThrowOnFail<struct (int * struct (bool * struct (sbyte * string * uint32) * struct (string * string)))> testEquals


    [<Test; Category("Generic BCL Types")>]
    member __.``BCL: tuple/struct tuple mixed`` () =
        Check.QuickThrowOnFail<int * struct(string * decimal)> testEquals
        Check.QuickThrowOnFail<struct (int * (string * decimal))> testEquals
        Check.QuickThrowOnFail<struct (int * (bool * string)) * (string * int16)> testEquals
        Check.QuickThrowOnFail<struct (int * (bool * string)) * struct (string * int16)> testEquals
        Check.QuickThrowOnFail<(int * struct (bool * string)) * (string * int16)> testEquals
        Check.QuickThrowOnFail<(int * (bool * (sbyte * string * uint32) * struct (string * string)))> testEquals
        Check.QuickThrowOnFail<struct (int * (bool * (sbyte * string * uint32) * (string * string)))> testEquals
        Check.QuickThrowOnFail<(int * struct (bool * (sbyte * string * uint32) * (string * string)))> testEquals
        Check.QuickThrowOnFail<(int * (bool * struct (sbyte * string * uint32) * (string * string)))> testEquals
        Check.QuickThrowOnFail<(int * (bool * struct (sbyte * string * uint32) * struct (string * string)))> testEquals

    // exceptions

    // should properly serialize stacktrace
    member __.TestException(e : 'exn) = e |> addStackTrace |> testReflected

    [<Test; Category("Generic BCL Types")>]
    member __.``BCL: System-Exception`` () = __.TestException <| new Exception("exception message")

    [<Test; Category("Generic BCL Types")>]
    member __.``BCL: SystemException with inner exception`` () =
        let inner = new Exception("inner") |> addStackTrace
        __.TestException <| new Exception("outer", inner)

    [<Test; Category("Generic BCL Types")>]
    member __.``BCL: System-Exception without ISerializable`` () =
        let e = new ExceptionWithoutISerializable<int>(42, "Message", new Exception()) |> addStackTrace
        let e' = testRoundtrip e
        e'.Value |> should equal e.Value
        e'.InnerException.Message |> should equal e.InnerException.Message
        e'.StackTrace |> should equal e.StackTrace

    [<Test; Category("Generic BCL Types")>]
    member __.``BCL: System-Runtime-ExceptionServices-ExceptionDispatchInfo`` () =
        if runsOnMono then
            FsPickler.IsSerializableType<System.Runtime.ExceptionServices.ExceptionDispatchInfo> ()
            |> should equal false
        else
            let bytes =
                fixture.PickleF(fun fsp ->
                    let e = new Exception("message") |> addStackTrace
                    let edi = System.Runtime.ExceptionServices.ExceptionDispatchInfo.Capture e
                    fsp.Pickle edi)

            let edi = fixture.UnPickle<System.Runtime.ExceptionServices.ExceptionDispatchInfo> bytes
            let e = try edi.Throw() ; failwith "impossible" with e -> e
            e.StackTrace.Split('\n').Length |> should be (greaterThan 20)

    [<Test; Category("Generic BCL Types")>]
    member __.``BCL: misc exceptions`` () =
        __.TestException <| new InvalidOperationException()
        __.TestException <| new AccessViolationException()
        __.TestException <| new InvalidTimeZoneException()
        __.TestException <| new System.IO.EndOfStreamException()
        __.TestException <| new System.IO.InvalidDataException()
        __.TestException <| new System.IO.FileNotFoundException()

    // collections

    [<Test; Category("Generic BCL Types")>]
    member __.``BCL: System-Collections-Generic-Dictionary`` () =
        let testDictionary (data : seq<'K * 'V>) =
            let data = data |> Seq.distinctBy fst |> Seq.toList
            let d = dict data
            let d' = testRoundtrip d
            let data' = d' |> Seq.map (function KeyValue(k,v) -> k,v) |> Seq.toList
            data' |> should equal data

        Check.QuickThrowOnFail<seq<int64 * (string * float)>> testDictionary
        Check.QuickThrowOnFail<seq<(int64 * string) * string>> testDictionary


    [<Test; Category("Generic BCL Types")>]
    member __.``BCL: System-Collections-Generic-HashSet`` () =
        if runsOnMono then () else // skip due to mono 5.2 bug

        let testSet (data : seq<'T>) =
            let data = data |> Seq.distinct |> Seq.toList
            let d = new HashSet<'T>(data)
            let data' = testRoundtrip d |> Seq.toList
            data' |> should equal data

        Check.QuickThrowOnFail<seq<int64>> testSet
        Check.QuickThrowOnFail<seq<string>> testSet
        Check.QuickThrowOnFail<seq<int * string>> testSet


    [<Test; Category("Generic BCL Types")>]
    member __.``BCL: System-Collections-Generic-Stack`` () =
        let testStack (data : 'T list) =
            let d = new Stack<'T>(data)
            let data' = testRoundtrip d |> Seq.toList |> List.rev
            data' |> should equal data

        Check.QuickThrowOnFail<int64 list> testStack
        Check.QuickThrowOnFail<string list> testStack
        Check.QuickThrowOnFail<(int * string) list> testStack

    // Delegates

    [<Test; Category("Generic BCL Types")>]
    member __.``BCL: delegate simple`` () =
        let d = System.Func<int, int>(fun x -> x + 1)

        (testRoundtrip d).Invoke 41 |> should equal 42

    [<Test; Category("Generic BCL Types")>]
    member __.``BCL: delegate multicast`` () =
        DeleCounter.Value <- 0
        let f n = new TestDelegate(fun () -> DeleCounter.Value <- DeleCounter.Value + n) :> Delegate
        let g = Delegate.Combine [| f 1 ; f 2 |]
        let h = Delegate.Combine [| g ; f 3 |]
        (testRoundtrip h).DynamicInvoke [| |] |> ignore
        DeleCounter.Value |> should equal 6

    [<Test; Category("Generic BCL Types")>]
    member __.``BCL: nullable int`` () =
        let x = Nullable<int>(42)
        let y = Nullable<int> ()
        testEquals x ; testEquals y

    [<Test; Category("Generic BCL Types")>]
    member __.``BCL: nullable decimal`` () =
        let x = Nullable<decimal>(42.01M)
        let y = Nullable<decimal> ()
        testEquals x ; testEquals y

    [<Test; Category("Generic BCL Types")>]
    member __.``BCL: System-Linq enumerables`` () =
        let a = [|1..100|].Select(fun i -> i + 1)
        let b = a.Where(fun i -> i % 2 = 0)
        let c = b.GroupBy(fun s -> s + 1)
        let test enum =
            enum |> testRoundtrip |> Seq.toArray |> should equal (Seq.toArray enum)

        test a
        test b
        test c

    [<Test; Category("Generic BCL Types")>]
    member __.``BCL: Dynamic methods should not be serializable`` () =
        let dynamicMethod = new System.Reflection.Emit.DynamicMethod("test", typeof<int>, [|typeof<int>|])
        let exn = Assert.Throws<FsPicklerException>(fun () -> dynamicMethod |> testRoundtrip |> ignore)
        let inner = Assert.Throws<NonSerializableTypeException>(fun () -> raise exn.InnerException)
        inner.Type |> should equal typeof<System.Reflection.Emit.DynamicMethod>

    //
    // Object serialization
    //

    [<Test; Category("FsPickler Generic tests")>]
    member __.``Object: boxed values`` () =
        testEquals <| box 42
        testEquals <| box 1.1
        testEquals <| box "test"
        testEquals <| box DateTime.Now
        testEquals <| box (1,1,1)

    [<Test; Category("FsPickler Generic tests")>]
    member __.``Object: boxed array`` () =
        testEquals <| [| box 1 ; box "test" ; box true ; box 3.14 ; box (1,"1") ; box DateTime.Now |]

    [<Test; Category("FsPickler Generic tests")>]
    member __.``Object: should correctly deserialize boxed arrays`` () =
        let boxed = { A = [| 1 .. 10|] ; B = [| 1 .. 4 |] }
        testEquals boxed

    [<Test; Category("FsPickler Generic tests")>]
    member __.``Object: avoid recursion in memberInfo values`` () =
        let m = typeof<OverLoaded>.GetMethods() |> Seq.find(fun x -> x.Name = "A" && x.GetParameters().Length = 1)
        let m0 = m.MakeGenericMethod(typeof<int>)
        testEquals m0

    [<Test; Category("FsPickler Generic tests")>]
    member __.``Object: should fail at non-serializable type`` () =
        let v = [None ; Some(box <| new System.IO.MemoryStream())]
        try
            let _ = fixture.Pickle v
            failAssert "Should have failed serialization."
        with
        | :? FsPicklerException & InnerExn (:? NonSerializableTypeException) -> ()

    [<Test; Category("FsPickler Generic tests")>]
    member __.``Object: cyclic array`` () =
        let cyclicArray : obj [] =
            let array = Array.zeroCreate<obj> 10
            for i = 0 to array.Length - 1 do
                array.[i] <- Some (array, i) :> obj
            array

        testReflected cyclicArray

    [<Test; Category("FsPickler Generic tests") ; Repeat(5)>]
    member __.``Object: random object graph`` () =
        let g = createRandomGraph 0.7 20

        let g' = testRoundtrip g

        areEqualGraphs g g' |> should equal true

    member self.TestSequenceRoundtrip (xs : seq<'T>) =
        let bytes =
            fixture.PickleF(fun p ->
                use m = new MemoryStream()
                let length = p.SerializeSequence(m, xs)
                m.ToArray())

        use m = new MemoryStream(bytes)
        let xs' = fixture.Serializer.DeserializeSequence<'T>(m)
        use enum = xs'.GetEnumerator()

        for i,x in xs |> Seq.mapi (fun i x -> (i,x)) do
            if enum.MoveNext() then
                if enum.Current = x then ()
                else
                    failwithf "element %d: expected '%A' but was '%A'." i x enum.Current
            else
                failwithf "sequence terminated early at %d." i

    [<Test; Category("FsPickler Generic tests")>]
    member __.``Object: int sequence`` () =
        Check.QuickThrowOnFail<seq<int>> __.TestSequenceRoundtrip

    [<Test; Category("FsPickler Generic tests")>]
    member __.``Object: string sequence`` () =
        Check.QuickThrowOnFail<seq<string>> __.TestSequenceRoundtrip

    [<Test; Category("FsPickler Generic tests")>]
    member __.``Object: pair sequence`` () =
        Check.QuickThrowOnFail<seq<int * string>> __.TestSequenceRoundtrip

    [<Test; Category("FsPickler Generic tests")>]
    member __.``Object: large int sequence`` () =
        __.TestSequenceRoundtrip [| 1 .. 1000000 |]

    [<Test; Category("FsPickler Generic tests")>]
    member __.``Object: large pair sequence`` () =
        let pairs = seq { for i in 1 .. 1000000 -> string i,i }
        __.TestSequenceRoundtrip pairs

    [<Test; Category("FsPickler Generic tests")>]
    member __.``Object: record sequence`` () =
        let records = seq { for i in 1 .. 10000 -> { Int = i ; String = string i ; Tuple = (i, "const") } }
        __.TestSequenceRoundtrip records

    [<Test; Category("FsPickler Generic tests")>]
    member __.``Object: struct record sequence`` () =
        let records = seq { for i in 1 .. 10000 -> { SInt = i ; SString = string i ; STuple = (i, "const") } }
        __.TestSequenceRoundtrip records


    [<Test; Category("FsPickler Generic tests")>]
    member __.``Object: rec sequence`` () =
        let mkRec () = let rec r = { Rec = r } in r
        let recSeq = seq { for i in 1 .. 1000000 -> mkRec () }
        __.TestSequenceRoundtrip recSeq

    [<Test; Category("FsPickler Generic tests")>]
    member self.``Object: sequence pickler`` () =
        let data =
            fixture.PickleF(fun p ->
                let seqPickler = Pickler.seq Pickler.int

                let state = ref 0
                let sequence =
                    seq {
                        while !state < 100 do
                            yield !state
                            incr state
                    }

                let data = p.Pickle(sequence, pickler = seqPickler)

                !state |> should equal 100

                data)

        fixture.Serializer.UnPickle(data, pickler = Pickler.seq Pickler.int)
        |> Seq.length
        |> should equal 100

    [<Test; Category("FsPickler Generic tests")>]
    member __.``Object: simple sift serialization`` () =
        let graph : (int * int []) option * int [] option option list = (Some (1, [|1 .. 100|]), [None; None ; Some None; Some (Some [|12|])])
        let sifter = { new IObjectSifter with member __.Sift(p,_,_) = p.Kind = Kind.Array }
        use m = new MemoryStream()
        let sifted = fixture.Serializer.SerializeSifted(m, graph, sifter)
        sifted.Length |> should equal 2
        fixture.Serializer.DeserializeSifted<(int * int []) option * int [] option option list>(m.Clone(), sifted) |> should equal graph

    [<Test; Category("FsPickler Generic tests")>]
    member __.``Object: tuple sift serialization`` () =
        // test that values are sifted even if they are not cached by reference
        let tuple = (42,"42")
        let p = FsPickler.GeneratePickler<int * string> ()
        p.IsCacheByRef |> should equal false
        let xs = Array.init 10 (fun _ -> tuple)
        let calls = ref 0
        use m = new MemoryStream()
        let sifter = { new IObjectSifter with member __.Sift(_,_,o) = if obj.ReferenceEquals(o,tuple) then incr calls ; true else false }
        let values = fixture.Serializer.SerializeSifted(m, xs, sifter)
        calls.Value |> should equal 1
        values.Length |> should equal 1
        fixture.Serializer.DeserializeSifted<(int * string)[]>(m.Clone(), values) |> should equal xs

    [<Test; Category("FsPickler Generic tests")>]
    member __.``Object: random sift serialization`` () =
        let r = new System.Random()
        let randomSifter = { new IObjectSifter with member __.Sift(_,_,_) = r.Next(0,5) = 0 }
        let serializer = fixture.Serializer
        Check.QuickThrowOnFail(fun (tree : ListTree<int>) ->
            use m = new MemoryStream()
            let sifted = serializer.SerializeSifted(m, tree, randomSifter)
            serializer.DeserializeSifted<ListTree<int>>(m.Clone(), sifted) |> should equal tree)

    [<Test; Category("FsPickler Generic tests"); Repeat(5)>]
    member __.``Object: random graph sift serialization`` () =
        let g = createRandomGraph 0.4 30
        let r = new System.Random()
        let randomSifter = { new IObjectSifter with member __.Sift(_,_,_) = r.Next(0,5) = 0 }
        use m = new MemoryStream()
        let sifted = fixture.Serializer.SerializeSifted(m, g, randomSifter)
        let g' = fixture.Serializer.DeserializeSifted<Graph<int>>(m.Clone(), sifted)
        areEqualGraphs g g' |> should equal true


    [<Test; Category("FsPickler Generic tests")>]
    member __.``Object: FNV1a hash collision tests`` () =
        let hashF = new FNV1aStreamFactory()
        let checkCollisions c N f =
            let collisions =
                getHashCollisions fixture.Serializer hashF N f
                |> Array.sumBy (fun (cs,fq) -> cs * fq)

            collisions |> should be (lessThanOrEqualTo c)


        checkCollisions 10000 0 (fun i -> i)
        checkCollisions 10000 0 (fun i -> [i])
        checkCollisions 10000 0 (fun i -> [|(i, 1L)|])
        checkCollisions 10000 0 (fun i -> sprintf "Lorem ipsum dolor sit amet #%d. Lorem ipsum dolor." i)

        let array = [|let r = new Random() in for i in 1 .. 1000 -> r.Next()|]
        checkCollisions 10000 0 (fun i -> (array, i, array))


    [<Test; Category("FsPickler Generic tests")>]
    member __.``Object: MurMur3 hash collision tests`` () =
        let hashF = new MurMur3()
        let checkCollisions c N f =
            let collisions =
                getHashCollisions fixture.Serializer hashF N f
                |> Array.sumBy (fun (cs,fq) -> cs * fq)

            collisions |> should be (lessThanOrEqualTo c)


        checkCollisions 10000 0 (fun i -> i)
        checkCollisions 10000 0 (fun i -> [i])
        checkCollisions 10000 0 (fun i -> [|(i, 1L)|])
        checkCollisions 10000 0 (fun i -> sprintf "Lorem ipsum dolor sit amet #%d. Lorem ipsum dolor." i)

        let array = [|let r = new Random() in for i in 1 .. 1000 -> r.Next()|]
        checkCollisions 10000 0 (fun i -> (array, i, array))

    [<Test; Category("FsPickler Generic tests")>]
    member __.``Object: size computation`` () =
        let value = box [for i in 1 .. 1000 -> (string i, i)]
        let serializationSize =
            use m = new MemoryStream()
            fixture.Serializer.Serialize<obj>(m, value, leaveOpen = true)
            m.Length

        fixture.Serializer.ComputeSize<obj>(value) |> should equal serializationSize
        fixture.Serializer.ComputeHash(value).Length |> should equal serializationSize

    [<Test; Category("FsPickler Generic tests")>]
    member __.``Object: leaveOpen=true`` () =
        let m = new MemoryStream()
        fixture.Serializer.Serialize(m, [1 .. 10], leaveOpen = true)
        m.WriteByte(1uy) // should not fail

    [<Test; Category("FsPickler Generic tests")>]
    member __.``Object: leaveOpen=false`` () =
        let m = new MemoryStream()
        fixture.Serializer.Serialize(m, [1 .. 10], leaveOpen = false)
        (fun () -> m.WriteByte(1uy)) |> shouldFailwith<ObjectDisposedException>

    [<Test; Category("FsPickler Generic tests")>]
    member __.``Object: accumulated size counter`` () =
        let computeSize n =
            use counter = fixture.Serializer.CreateObjectSizeCounter()
            for i = 1 to n do
                counter.Append [1 .. 100]
            counter.Count

        let sz100 = computeSize 100
        let sz = computeSize 1

        sz100 |> should be (greaterThan (99L * sz))
        sz100 |> should be (lessThanOrEqualTo (100L * sz))

    //
    //  Custom types
    //

    [<Test ; Category("Custom types")>]
    member __.``Custom: Union with named data`` () = NamedDUData "" |> testEquals

    [<Test ; Category("Custom types")>]
    member __.``Custom: simple class`` () = testEquals <| SimpleClass(42, "fortyTwo")

    [<Test ; Category("Custom types")>]
    member __.``Custom: generic class`` () =
        let gc = new GenericClass<string * int>("fortyTwo", 42)
        let gc' = testRoundtrip gc
        gc'.Value |> should equal gc.Value

    [<Test ; Category("Custom types")>]
    member __.``Custom: recursive class`` () = testEquals <| RecursiveClass(Some (RecursiveClass(None)))

    [<Test ; Category("Custom types")>]
    member __.``Custom: Simple ISerializable class`` () = testEquals <| SimpleISerializableClass(42, "fortyTwo")

    [<Test ; Category("Custom types")>]
    member __.``Custom: Simple ISerializable struct`` () =
        let x = new SerializableStruct(10, SerializableStruct.DeserializedY + 20)
        let x' = testRoundtrip x
        x'.X |> should equal x.X
        x'.Y |> should equal SerializableStruct.DeserializedY

    [<Test ; Category("Custom types")>]
    member __.``Custom: ISerializable object missing constructor`` () =
        fun () ->
            let x = new ISerializableMissingCtor(42)
            let x' = testRoundtrip x
            ()

        |> shouldFailwith<FsPicklerException>

    [<Test ; Category("Custom types")>]
    member __.``Custom: Generic ISerializable class`` () = testEquals <| GenericISerializableClass<int * string>(42, "fortyTwo", (42, "fortyTwo"))

    [<Test ; Category("Custom types")>]
    member __.``Custom: ISerializable class with IObjectReference template`` () =
        let x = new ObjRef1(0)
        let x' = testRoundtrip x
        x'.Value |> should equal 42

    [<Test ; Category("Custom types")>]
    member __.``Custom: ISerializable class with IObjectReference object`` () =
        let x = new ObjRef2(-1)
        let x' = testRoundtrip x
        x'.Value |> should equal -1

    [<Test ; Category("Custom types")>]
    member __.``Custom: ISerializable class implementing IObjectReference`` () =
        let x = new ObjRef3(0)
        let x' = testRoundtrip x
        x'.Value |> should equal 42

    [<Test ; Category("Custom types")>]
    member __.``Custom: POCO implementing IObjectReference`` () =
        let x = new PocoObjRef(0)
        let x' = testRoundtrip x
        x'.Value |> should equal 42

    [<Test ; Category("Custom types")>]
    member __.``Custom: Data Contract class implementing IObjectReference`` () =
        let x = new DataContractObjRef(0)
        let x' = testRoundtrip x
        x'.Value |> should equal 42

    [<Test ; Category("Custom types")>]
    member __.``Custom: Data Contract class`` () =
        let value = new DataContractClass<int option>(Some 42, "value")
        let value' = testRoundtrip value
        value'.A |> should equal value.A
        value'.B |> should not' (equal value.B)

    [<Test ; Category("Custom types")>]
    member __.``Custom: Data Contract class with exclusion`` () =
        let value = new FieldDataContractClass<_>(42, "test")
        let value' = testRoundtrip value
        value'.A |> should equal value.A
        value'.B |> should equal value.B

    [<Test ; Category("Custom types")>]
    member __.``Custom: Data Contract class with parameterless constructor`` () =
        let value = new DataContractWithParameterlessConstructor()
        let value' = testRoundtrip value
        value'.A |> should equal value.A
        value'.Value |> should equal value.Value

    [<Test ; Category("Custom types")>]
    member __.``Custom: Data Contract struct`` () =
        let value = new StructWithDataContract(42, "Me", Guid.NewGuid(), 500.0)
        let value' = testRoundtrip value
        value'.Age |> should equal value.Age
        value'.Name |> should equal value.Name
        value'.Guid |> should equal value.Guid
        value'.Salary |> should equal Unchecked.defaultof<float>

    [<Test ; Category("Custom types")>]
    member __.``Custom: struct`` () =
        let s = new StructType(42, "foobar") |> testRoundtrip
        s.X |> should equal 42
        s.Y |> should equal "foobar"

    [<Test ; Category("Custom types")>]
    member __.``Custom: pickler factory class`` () =
        let x = ClassWithPicklerFactory(0) |> testRoundtrip
        x.Value |> should equal 42

    [<Test ; Category("Custom types")>]
    member __.``Custom: pickler factory with recursive bindings`` () =
        let x = new ClassWithCombinators(12, None)
        let y = new ClassWithCombinators(0, Some x)

        let z = testRoundtrip y

        z.Value |> snd |> Option.map (fun x -> x.Value) |> Option.get |> fst |> should equal 42

    [<Test ; Category("Custom types")>]
    member __.``Custom: record with SerializationInfo combinator`` () =
        Check.QuickThrowOnFail(
            fun (r : RecordWithISerializableCombinators) ->
                let r' = testRoundtrip r
                r'.Name |> should equal r.Name
                // custom pickler increments date of birth by one
                r'.DoB |> should equal (r.DoB + 1)
                r'.DoD |> should equal r.DoD)


    [<Test ; Category("Custom types")>]
    member __.``Custom: disable subtype resolution on serialization`` () =
        let serializer = fixture.NewSerializer()
        serializer.DisableSubtypeResolution <- true
        shouldFailwith<FsPicklerException> (fun () -> serializer.Pickle(fun i -> i + 1) |> ignore)

    [<Test ; Category("Custom types")>]
    member __.``Custom: disable subtype resolution on deserialization`` () =
        let serializer = fixture.NewSerializer()
        let pickle = serializer.Pickle(fun i -> i + 1)
        serializer.DisableSubtypeResolution <- true
        shouldFailwith<FsPicklerException> (fun () -> serializer.UnPickle<int -> int>(pickle) |> ignore)

    //
    //  FSharp Tests
    //

    [<Test; Category("FSharp type tests")>]
    member __.``FSharp: option`` () =
        Check.QuickThrowOnFail<int option> testEquals
        Check.QuickThrowOnFail<string option> testEquals
        Check.QuickThrowOnFail<(int * string) option> testEquals
        Check.QuickThrowOnFail<decimal option option> testEquals

    [<Test; Category("FSharp type tests")>]
    member __.``FSharp: ref`` () =
        Check.QuickThrowOnFail<int ref> testEquals
        Check.QuickThrowOnFail<string ref> testEquals

    [<Test; Category("FSharp type tests")>]
    member __.``FSharp: choice`` () =
        Check.QuickThrowOnFail<Choice<int, string>> testEquals
        Check.QuickThrowOnFail<Choice<float, decimal, string>> testEquals
        Check.QuickThrowOnFail<Choice<float, decimal, string, int>> testEquals
        Check.QuickThrowOnFail<Choice<float, decimal, string, int, string>> testEquals
        Check.QuickThrowOnFail<Choice<float, decimal, string, int, string, float>> testEquals
        Check.QuickThrowOnFail<Choice<float, decimal, string, int, string, float, byte>> testEquals

    [<Test; Category("FSharp type tests")>]
    member __.``FSharp: list`` () =
        Check.QuickThrowOnFail<int list> testEquals
        Check.QuickThrowOnFail<bool list> testEquals
        Check.QuickThrowOnFail<float list> testEquals
        Check.QuickThrowOnFail<decimal list> testEquals
        Check.QuickThrowOnFail<string list> testEquals
        Check.QuickThrowOnFail<(string * int) list> testEquals
        Check.QuickThrowOnFail<bool option list> testEquals
        Check.QuickThrowOnFail<byte [] list> testEquals

    [<Test; Category("FSharp type tests")>]
    member __.``FSharp: simple union`` () =
        Check.QuickThrowOnFail<SimpleDU> testEquals

    [<Test; Category("FSharp type tests")>]
    member __.``FSharp: struct union`` () =
        Check.QuickThrowOnFail<StructDU> testEquals

    [<Test; Category("FSharp type tests")>]
    member __.``FSharp: recursive union`` () =
        testEquals (int2Peano 42)
        Check.QuickThrowOnFail<Peano> testEquals

    [<Test; Category("FSharp type tests")>]
    member __.``FSharp: tree`` () =
        testEquals (mkTree 5)
        Check.QuickThrowOnFail<BinTree<string * bool>> testEquals

    [<Test; Category("FSharp type tests")>]
    member __.``FSharp: mutual recursive union`` () =
        testEquals <| nTree 5
        Check.QuickThrowOnFail<Tree<bool option>> testEquals
        Check.QuickThrowOnFail<Forest<int * string>> testEquals

    [<Test; Category("FSharp type tests")>]
    member self.``FSharp: combinator-based recursive union`` () =
        let data =
            fixture.PickleF(fun p ->
                let n = int2Peano 100
                let pp = mkPeanoPickler()
                p.Pickle(n, pickler = pp))

        fixture.Serializer.UnPickle(data, pickler = mkPeanoPickler()) |> should equal (int2Peano 100)

    [<Test; Category("FSharp type tests")>]
    member self.``FSharp: combinator-based mutual recursive union`` () =
        let data =
            fixture.PickleF(fun p ->
                let tp,_ = getTreeForestPicklers Pickler.int
                let t = nTree 6

                p.Pickle(t, pickler = tp))

        fixture.Serializer.UnPickle(data, pickler = (getTreeForestPicklers Pickler.int |> fst))
        |> should equal (nTree 6)

    [<Test; Category("FSharp type tests")>]
    member __.``FSharp: record`` () =
        Check.QuickThrowOnFail<Record> testEquals

    [<Test; Category("FSharp type tests")>]
    member __.``FSharp: struct record`` () =
        Check.QuickThrowOnFail<StructRecord> testEquals

    [<Test; Category("FSharp type tests")>]
    member __.``FSharp: cyclic record`` () =
        let rec f = { Rec = f }
        testReflected f

    [<Test; Category("FSharp type tests")>]
    member __.``FSharp: core types`` () =
        Check.QuickThrowOnFail<int * (SimpleDU * Peano) option * (int * string * float) list * Set<int>> testEquals

    [<Test; Category("FSharp type tests")>]
    member __.``FSharp: union types with reference equality`` () =
        let r = RefEq 42
        let (r',r'') = testRoundtrip (r,r)
        r' |> should equal r''

    [<Test; Category("FSharp type tests")>]
    member __.``FSharp: exception`` () =
        let mkExn () = FSharpException(42, "fortyTwo") :?> FSharpException |> addStackTrace

        // F# exception serialization is broken
        // so need to make sure that serialization is initialized at serialization domain
        // rather than copied
        let pickle = fixture.PickleF(fun p -> p.Pickle(mkExn()))

        let e0 = fixture.Serializer.UnPickle<FSharpException>(pickle)
        let e = mkExn()

        e0.ToString() |> should equal (e.ToString())
        e0.Data0 |> should equal e.Data0
        e0.Data1 |> should equal e.Data1

    [<Test; Category("FSharp type tests")>]
    member __.``FSharp: map`` () =
        Check.QuickThrowOnFail<Map<int,string>> testEquals
        Check.QuickThrowOnFail<Map<int * int,string>> testEquals

    [<Test; Category("FSharp type tests")>]
    member __.``FSharp: set`` () =
        Check.QuickThrowOnFail<Set<float>> testEquals
        Check.QuickThrowOnFail<Set<int * string>> testEquals


    [<Test; Category("FSharp type tests")>]
    member __.``FSharp: function`` () =
        let f x = x + 1

        (testRoundtrip f) 41 |> should equal 42

    [<Test; Category("FSharp type tests")>]
    member __.``FSharp: function curried`` () =
        let f x y = x + y

        (testRoundtrip (f 41)) 1 |> should equal 42

    [<Test; Category("FSharp extension methods")>]
    member __.``FSharp: extension methods`` () =
        testEquals <| getMemberCall <@ fun (t : Task) -> Async.AwaitTask t @>
        testEquals <| getMemberCall <@ Stream.AsyncCopy @>

        testReflected
            <@
                async {
                    do! Unchecked.defaultof<Task>
                    let! x = Unchecked.defaultof<Task<int>>
                    return x + 1
                }
            @>

    [<Test; Category("FSharp type tests")>]
    member __.``FSharp: function closure`` () =
        let f () =
            let x = System.Random().Next()
            fun () -> x + 1

        let g = f ()

        (testRoundtrip g) () |> should equal (g ())

    [<Test; Category("FSharp type tests")>]
    member __.``FSharp: expression builders`` () =
        let i = ref 0
        let infty =
            seq {
                while true do
                    incr i
                    yield !i
            }

        testRoundtrip infty |> Seq.take 5 |> Seq.toArray |> should equal [|1..5|]

    [<Test; Category("FSharp type tests")>]
    member __.``FSharp: quotation simple`` () =
        testReflected <@@ 1 + 1 @@>
        testReflected <@ if true then failwith "error" else 1 @>

    [<Test; Category("FSharp type tests")>]
    member __.``FSharp: quotation large`` () =
        let quot =
            <@
                do int2Peano 42 |> ignore

                async {
                    let rec fibAsync n =
                        async {
                            match n with
                            | _ when n < 0 -> return invalidArg "negative" "n"
                            | _ when n < 2 -> return n
                            | n ->
                                let! fn = fibAsync (n-1)
                                let! fnn = fibAsync (n-2)
                                return fn + fnn
                        }

                    let! values = [1..100] |> Seq.map fibAsync |> Async.Parallel
                    return Seq.sum values
                }
            @>

        testReflected quot


    //
    //  Stress tests
    //

    member t.TestTypeMismatch<'In, 'Out> (v : 'In) =
        let pickle = fixture.Serializer.Pickle(v, Pickler.auto<'In>)
        try
            let result = fixture.Serializer.UnPickle<'Out>(pickle, Pickler.auto<'Out>)
            failAssert "should have failed deserialization"
        with :? FsPicklerException & InnerExn (:? InvalidPickleTypeException) -> ()

    [<Test; Category("Stress tests")>]
    member t.``Stress test: deserialization type mismatch`` () =
        match fixture.Serializer with
        | :? JsonSerializer as jsp when jsp.OmitHeader -> ()
        | _ ->
            t.TestTypeMismatch<int, string> 42
            t.TestTypeMismatch<string, int> "forty-two"
            t.TestTypeMismatch<obj, int>(obj())
            t.TestTypeMismatch<int * int64, int * int> (1,1L)

    member t.TestDeserializeInvalidData<'T> (bytes : byte []) =
        try
            use m = new MemoryStream(bytes)
            let t' = fixture.Serializer.Deserialize<'T>(m)
            failwith "should have failed."
        with :? FsPicklerException -> ()

    [<Test; Category("Stress tests")>]
    member t.``Stress test: arbitrary data deserialization`` () =
        match fixture.Serializer with
        | :? JsonSerializer as jsp when jsp.OmitHeader -> ()
        | _ ->
            Check.QuickThrowOnFail (fun bs -> t.TestDeserializeInvalidData<int> bs)
            Check.QuickThrowOnFail (fun bs -> t.TestDeserializeInvalidData<string> bs)
            Check.QuickThrowOnFail (fun bs -> t.TestDeserializeInvalidData<byte []> bs)
            Check.QuickThrowOnFail (fun bs -> t.TestDeserializeInvalidData<int * string option> bs)

    [<Test; Category("Stress tests")>]
    member __.``Stress test: massively auto-generated objects`` () =
        // generate serializable objects that reside in mscorlib and FSharp.Core
        let inputData = seq {
            if not runsOnMono then
                // as of Mono 3.8.0, performing serializations on
                // uninitialized BCL objects has become too unstable; eliminate.
                yield! generateSerializableObjects typeof<int>.Assembly

            yield! generateSerializableObjects typeof<_ option>.Assembly
            yield! generateSerializableObjects typeof<FsPickler>.Assembly
        }

        let test (t : Type, x : obj) =
            try testRoundtrip x |> ignore ; None
            with
            | e ->
                printfn "Serializing '%O' failed with error: %O" t e
                Some e

        let results = inputData |> Seq.map test |> Seq.toArray
        let failedResults = results |> Seq.choose id |> Seq.length

        if failedResults > 10 then
            let msg = sprintf "Too many random object serialization failures (%d out of %d)." failedResults results.Length
            raise <| new AssertionException(msg)
        else
            printfn "Failed Serializations: %d out of %d." failedResults results.Length<|MERGE_RESOLUTION|>--- conflicted
+++ resolved
@@ -273,13 +273,12 @@
         __.CheckArray<CharEnum> ()
 
     [<Test; Category("Generic BCL Types")>]
-<<<<<<< HEAD
     member __.``Array: System-DateTime`` () =
             __.CheckArray<DateTime> ()
-=======
+
+    [<Test; Category("Generic BCL Types")>]
     member __.``Array: System-DateTimeOffset`` () = 
             __.CheckArray<DateTimeOffset> ()
->>>>>>> 0eb5ebff
 
     [<Test; Category("Generic BCL Types")>]
     member __.``Array: System-TimeSpan`` () = __.CheckArray<TimeSpan> ()
