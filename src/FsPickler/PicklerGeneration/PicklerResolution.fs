﻿module internal MBrace.FsPickler.PicklerResolution

open System
open System.Collections.Generic
open System.Runtime.CompilerServices

open MBrace.FsPickler
open MBrace.FsPickler.Reflection
open MBrace.FsPickler.PicklerGenerator

let isSerializable (result : Exn<Pickler>) =
    match result with
    | Success p -> not p.IsCloneableOnly
    | Error _ -> false

/// reflection - based pickler resolution
<<<<<<< HEAD
let resolvePickler (resolver : IPicklerResolver) 
=======
let resolvePickler (registry : ICustomPicklerRegistry) (resolver : IPicklerResolver) 
>>>>>>> 4c3aabcb
                    (mkEarlyBinding : Pickler -> unit) 
                    (isPicklerReferenced : Pickler -> bool) (t : Type) =

    try
        // while stack overflows are unlikely here (this is type-level traversal)
        // it can be useful in catching a certain class of user errors when declaring custom picklers.
#if PROTECT_STACK_OVERFLOWS
        try RuntimeHelpers.EnsureSufficientExecutionStack ()
        with :? InsufficientExecutionStackException ->
            raise <| new PicklerGenerationException(t, "insufficient execution stack.")
#endif

        // step 1: resolve shape of given type
        let shape = PicklerGenerator.ExtractShape t

        // step 2: create an uninitialized pickler instance and register to the local cache
        let p0 = PicklerGenerator.CreateUninitialized shape
        mkEarlyBinding p0

        // step 3: subtype pickler resolution
        let result =
            if isNotNull t.BaseType then 
                try 
                    let baseP = resolver.Resolve t.BaseType
                    if baseP.UseWithSubtypes then
                        let pickler = PicklerGenerator.Cast shape baseP
                        Some pickler
                    else
                        None

                with :? NonSerializableTypeException -> None
            else
                None

        // step 4: consult the pickler factory.
        let p =
            match result with
            | Some p -> p
<<<<<<< HEAD
            | None -> PicklerGenerator.Create resolver shape
=======
            | None -> PicklerGenerator.Create registry resolver shape
>>>>>>> 4c3aabcb

        // step 5: pickler generation complete, copy data to uninitialized binding
        if isPicklerReferenced p0 then CompositePickler.Copy(p, p0) ; Success p0
        else Success p

    with 
    // Store all NonSerializableTypeException's in cache
    | :? NonSerializableTypeException as e when e.Type = t -> Exn.Error e
    | :? NonSerializableTypeException as e ->
        Exn.error <| NonSerializableTypeException(t, e.Type, e)

    // wrap/reraise everything else as PicklerGenerationExceptions
    | :? PicklerGenerationException -> reraise ()
    | e -> raise <| new PicklerGenerationException(t, inner = e)

type private GenerationState =
    | Fresh       = 0
    | Referenced  = 1
    | Completed   = 2

/// recursively generates picklers required for given type, 
/// storing results in global cache when completed.
<<<<<<< HEAD
let generatePickler (globalCache : ICache<Type, Exn<Pickler>>) (t : Type) =
=======
let generatePickler (registry : ICustomPicklerRegistry) (globalCache : ICache<Type, Exn<Pickler>>) (t : Type) =
>>>>>>> 4c3aabcb
    // a temporary local cache is used to store generated picklers.
    // this serves the purpose of providing recursive bindings rectypes.
    // a local cache keeps the global cache from being contaminated with partial state.
    // the boolean flag indicates whether generation is completed for given pickler
    let localCache = new Dictionary<Type, GenerationState * Exn<Pickler>> ()

    let rec resolver =
        {
            new IPicklerResolver with
                member __.IsSerializable t = isSerializable(generate t)
                member __.IsSerializable<'T> () = isSerializable(generate typeof<'T>)

                member __.Resolve t = (generate t).Value
                member __.Resolve<'T> () = (generate typeof<'T>).Value :?> Pickler<'T>
        }

    and generate (t : Type) : Exn<Pickler> =
        match globalCache.Lookup t with
        | Some p -> p
        | None ->
            match localCache.TryFind t with
            | Some (GenerationState.Fresh,p) -> 
                localCache.[t] <- (GenerationState.Referenced, p) 
                p
            | Some (_,p) -> p
            | None ->
<<<<<<< HEAD
                let p = resolvePickler resolver (fun p -> localCache.Add(p.Type, (GenerationState.Fresh, Success p))) 
                                                (fun p -> let s,_ = localCache.[p.Type] in s = GenerationState.Referenced) t
=======
                let p = resolvePickler registry resolver 
                                (fun p -> localCache.Add(p.Type, (GenerationState.Fresh, Success p))) 
                                (fun p -> let s,_ = localCache.[p.Type] in s = GenerationState.Referenced) t

>>>>>>> 4c3aabcb
                localCache.[t] <- (GenerationState.Completed, p)
                p

    let p = generate t

    // pickler generation complete
    // now commit to global cache

    for (KeyValue(t',(genState, p'))) in localCache do
        // only cache completed picklers other than the current
        // if p is exception, only cache results that are exceptions
        if genState = GenerationState.Completed && t' <> t && (p.IsValue || p'.IsException) then
            globalCache.Commit t' p' |> ignore

    globalCache.Commit t p<|MERGE_RESOLUTION|>--- conflicted
+++ resolved
@@ -14,11 +14,7 @@
     | Error _ -> false
 
 /// reflection - based pickler resolution
-<<<<<<< HEAD
-let resolvePickler (resolver : IPicklerResolver) 
-=======
 let resolvePickler (registry : ICustomPicklerRegistry) (resolver : IPicklerResolver) 
->>>>>>> 4c3aabcb
                     (mkEarlyBinding : Pickler -> unit) 
                     (isPicklerReferenced : Pickler -> bool) (t : Type) =
 
@@ -57,11 +53,7 @@
         let p =
             match result with
             | Some p -> p
-<<<<<<< HEAD
-            | None -> PicklerGenerator.Create resolver shape
-=======
             | None -> PicklerGenerator.Create registry resolver shape
->>>>>>> 4c3aabcb
 
         // step 5: pickler generation complete, copy data to uninitialized binding
         if isPicklerReferenced p0 then CompositePickler.Copy(p, p0) ; Success p0
@@ -84,11 +76,7 @@
 
 /// recursively generates picklers required for given type, 
 /// storing results in global cache when completed.
-<<<<<<< HEAD
-let generatePickler (globalCache : ICache<Type, Exn<Pickler>>) (t : Type) =
-=======
 let generatePickler (registry : ICustomPicklerRegistry) (globalCache : ICache<Type, Exn<Pickler>>) (t : Type) =
->>>>>>> 4c3aabcb
     // a temporary local cache is used to store generated picklers.
     // this serves the purpose of providing recursive bindings rectypes.
     // a local cache keeps the global cache from being contaminated with partial state.
@@ -115,15 +103,10 @@
                 p
             | Some (_,p) -> p
             | None ->
-<<<<<<< HEAD
-                let p = resolvePickler resolver (fun p -> localCache.Add(p.Type, (GenerationState.Fresh, Success p))) 
-                                                (fun p -> let s,_ = localCache.[p.Type] in s = GenerationState.Referenced) t
-=======
                 let p = resolvePickler registry resolver 
                                 (fun p -> localCache.Add(p.Type, (GenerationState.Fresh, Success p))) 
                                 (fun p -> let s,_ = localCache.[p.Type] in s = GenerationState.Referenced) t
 
->>>>>>> 4c3aabcb
                 localCache.[t] <- (GenerationState.Completed, p)
                 p
 
