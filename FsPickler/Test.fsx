﻿#r "bin/Release/FsPickler.dll"

open FsPickler
open FsPickler.Combinators

let fsp = new FsPickler()
let fnv = FsPickler.Hashing.FNV1aStreamFactory()

let value = [1..100000] |> List.map (fun i -> Some (string i, Some i))


let xs = fsp.Pickle([1..10000])

System.IO.File.WriteAllBytes("/mbrace/foo.txt", xs)
let bytes = System.IO.File.ReadAllBytes("/mbrace/foo.txt")

let xs' = fsp.UnPickle<int list> bytes

#time

for i = 0 to 100 do
    fsp.Pickle value |> ignore
for i = 0 to 100 do
    fsp.ComputeSize value |> ignore
for i = 0 to 100 do
    fsp.ComputeHash value |> ignore
for i = 0 to 100 do
    fsp.ComputeHash(value, hashFactory = fnv) |> ignore
for i = 0 to 100 do
    value.GetHashCode() |> ignore

<<<<<<< HEAD

open System
open System.Reflection

let t = typeof<int * string option list []>

let tI = t.GetTypeInfo()

#time

for i = 0 to 1000000 do
    let aqn = t.AssemblyQualifiedName in ()

for i = 0 to 1000000 do
    let aqn = tI.AssemblyQualifiedName in ()

=======
let arr = Array4D.zeroCreate<int []> 100 50 200 100

#time


for i = 0 to 10000000 do
    let x = arr.GetLength(3) - 1 in ()

let ds = [| for i in 0 .. arr.Rank - 1 -> arr.GetLength(i) |]
for i = 0 to 10000000 do
    let x = ds.[3] - 1 in ()
>>>>>>> b40a4d68
<|MERGE_RESOLUTION|>--- conflicted
+++ resolved
@@ -1,61 +1,30 @@
-﻿#r "bin/Release/FsPickler.dll"
-
-open FsPickler
-open FsPickler.Combinators
-
-let fsp = new FsPickler()
-let fnv = FsPickler.Hashing.FNV1aStreamFactory()
-
-let value = [1..100000] |> List.map (fun i -> Some (string i, Some i))
-
-
-let xs = fsp.Pickle([1..10000])
-
-System.IO.File.WriteAllBytes("/mbrace/foo.txt", xs)
-let bytes = System.IO.File.ReadAllBytes("/mbrace/foo.txt")
-
-let xs' = fsp.UnPickle<int list> bytes
-
-#time
-
-for i = 0 to 100 do
-    fsp.Pickle value |> ignore
-for i = 0 to 100 do
-    fsp.ComputeSize value |> ignore
-for i = 0 to 100 do
-    fsp.ComputeHash value |> ignore
-for i = 0 to 100 do
-    fsp.ComputeHash(value, hashFactory = fnv) |> ignore
-for i = 0 to 100 do
-    value.GetHashCode() |> ignore
-
-<<<<<<< HEAD
-
-open System
-open System.Reflection
-
-let t = typeof<int * string option list []>
-
-let tI = t.GetTypeInfo()
-
-#time
-
-for i = 0 to 1000000 do
-    let aqn = t.AssemblyQualifiedName in ()
-
-for i = 0 to 1000000 do
-    let aqn = tI.AssemblyQualifiedName in ()
-
-=======
-let arr = Array4D.zeroCreate<int []> 100 50 200 100
-
-#time
-
-
-for i = 0 to 10000000 do
-    let x = arr.GetLength(3) - 1 in ()
-
-let ds = [| for i in 0 .. arr.Rank - 1 -> arr.GetLength(i) |]
-for i = 0 to 10000000 do
-    let x = ds.[3] - 1 in ()
->>>>>>> b40a4d68
+﻿#r "bin/Release/FsPickler.dll"
+
+open FsPickler
+open FsPickler.Combinators
+
+let fsp = new FsPickler()
+let fnv = FsPickler.Hashing.FNV1aStreamFactory()
+
+let value = [1..100000] |> List.map (fun i -> Some (string i, Some i))
+
+
+let xs = fsp.Pickle([1..10000])
+
+System.IO.File.WriteAllBytes("/mbrace/foo.txt", xs)
+let bytes = System.IO.File.ReadAllBytes("/mbrace/foo.txt")
+
+let xs' = fsp.UnPickle<int list> bytes
+
+#time
+
+for i = 0 to 100 do
+    fsp.Pickle value |> ignore
+for i = 0 to 100 do
+    fsp.ComputeSize value |> ignore
+for i = 0 to 100 do
+    fsp.ComputeHash value |> ignore
+for i = 0 to 100 do
+    fsp.ComputeHash(value, hashFactory = fnv) |> ignore
+for i = 0 to 100 do
+    value.GetHashCode() |> ignore