﻿#r "bin/Debug/FsPickler.dll"

open FsPickler
open FsPickler.Combinators

let fsp = new FsPickler()

open FsPickler.Hashing

<<<<<<< HEAD

let fnv = new FNV1aStreamFactory()

#time

let value = [1..10000] |> List.map (fun i -> string i, i)

for i = 0 to 100 do
    fsp.ComputeHash(value, fnv) |> ignore // ~ 129

for i = 0 to 100 do
    fsp.ComputeHash value |> ignore // ~433

for i = 0 to 100 do
    fsp.Pickle value |> ignore // ~ 450

for i = 0 to 100 do
    fsp.ComputeSize value |> ignore

for i = 0 to 100 do
    value.GetHashCode() |> ignore


let x = [| 1 .. 10000000 |]

let rand = new System.Random()

let d = new System.Collections.Generic.HashSet<byte []> ()

for k = 1 to 100000 do
    let i = rand.Next(0,10000000)
    let j = rand.Next()
    x.[i] <- j
    if d.Add((fsp.ComputeHash x).Hash) then ()
    else
        failwithf "colision at iteration %d" k

//d.Add 2
//
//fsp.ComputeHash x
//fsp.ComputeHash (x, fnv)


=======
pickle p (42, [| "test" ; "" ; null |]) |> unpickle p
>>>>>>> 5ec07efb
<|MERGE_RESOLUTION|>--- conflicted
+++ resolved
@@ -1,56 +1,42 @@
-﻿#r "bin/Debug/FsPickler.dll"
-
-open FsPickler
-open FsPickler.Combinators
-
-let fsp = new FsPickler()
-
-open FsPickler.Hashing
-
-<<<<<<< HEAD
-
-let fnv = new FNV1aStreamFactory()
-
-#time
-
-let value = [1..10000] |> List.map (fun i -> string i, i)
-
-for i = 0 to 100 do
-    fsp.ComputeHash(value, fnv) |> ignore // ~ 129
-
-for i = 0 to 100 do
-    fsp.ComputeHash value |> ignore // ~433
-
-for i = 0 to 100 do
-    fsp.Pickle value |> ignore // ~ 450
-
-for i = 0 to 100 do
-    fsp.ComputeSize value |> ignore
-
-for i = 0 to 100 do
-    value.GetHashCode() |> ignore
-
-
-let x = [| 1 .. 10000000 |]
-
-let rand = new System.Random()
-
-let d = new System.Collections.Generic.HashSet<byte []> ()
-
-for k = 1 to 100000 do
-    let i = rand.Next(0,10000000)
-    let j = rand.Next()
-    x.[i] <- j
-    if d.Add((fsp.ComputeHash x).Hash) then ()
-    else
-        failwithf "colision at iteration %d" k
-
-//d.Add 2
-//
-//fsp.ComputeHash x
-//fsp.ComputeHash (x, fnv)
-
-
-=======
-pickle p (42, [| "test" ; "" ; null |]) |> unpickle p
->>>>>>> 5ec07efb
+﻿#r "bin/Debug/FsPickler.dll"
+
+open FsPickler
+open FsPickler.Combinators
+
+let fsp = new FsPickler()
+
+let fnv = new FNV1aStreamFactory()
+
+#time
+
+let value = [1..10000] |> List.map (fun i -> string i, i)
+
+for i = 0 to 100 do
+    fsp.ComputeHash(value, fnv) |> ignore // ~ 129
+
+for i = 0 to 100 do
+    fsp.ComputeHash value |> ignore // ~433
+
+for i = 0 to 100 do
+    fsp.Pickle value |> ignore // ~ 450
+
+for i = 0 to 100 do
+    fsp.ComputeSize value |> ignore
+
+for i = 0 to 100 do
+    value.GetHashCode() |> ignore
+
+
+let x = [| 1 .. 10000000 |]
+
+let rand = new System.Random()
+
+let d = new System.Collections.Generic.HashSet<byte []> ()
+
+for k = 1 to 100000 do
+    let i = rand.Next(0,10000000)
+    let j = rand.Next()
+    x.[i] <- j
+    if d.Add((fsp.ComputeHash x).Hash) then ()
+    else
+        failwithf "colision at iteration %d" k